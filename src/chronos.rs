use std::{
    cell::RefCell,
    collections::HashMap,
    fmt,
    fmt::{Debug, Display},
    mem,
    rc::Rc,
};

use crate::errors::*;

const DIGITS: &str = "0123456789";
const LETTERS: &str = "abcdefghijklmnopqrstuvwxyzABCDEFGHIJKLMNOPQRSTUVWXYZ";

type ChInt = i32;
type ChFloat = f32;

fn match_enum_type<T>(t1: &T, t2: &T) -> bool {
    mem::discriminant(t1) == mem::discriminant(t2)
}

//TODO: remove file_name and text from position!!!
#[derive(Debug, Clone, Default)]
pub struct Position {
    pub file_name: Rc<String>,
    pub index: usize,
    pub line: usize,
    pub column: usize,
    pub text: Rc<String>,
}

impl Position {
    fn new(file_name: String, index: usize, line: usize, column: usize, text: String) -> Self {
        Position {
            file_name: Rc::new(file_name),
            index,
            line,
            column,
            text: Rc::new(text),
        }
    }

    fn from_name(file_name: String) -> Self {
        Position {
            file_name: Rc::new(file_name),
            ..Default::default()
        }
    }

    fn advance(&mut self, current_char: &Option<char>) {
        match *current_char {
            Some('\n') => {
                self.line += 1;
                self.index += 1;
                self.column = 0;
            }

            _ => {
                self.index += 1;
                self.column += 1;
            }
        }
    }
}

#[derive(Debug, Clone)]
pub enum Keyword {
    And,
    Or,
    Not,
    If,
    Elif,
    Else,
    While,
    For,
    Func,
}

fn get_keyword(s: &str) -> Result<Keyword, ()> {
    match s {
        "&&" => Ok(Keyword::And),
        "||" => Ok(Keyword::Or),
        "!" => Ok(Keyword::Not),
        "if" => Ok(Keyword::If),
        "elif" => Ok(Keyword::Elif),
        "else" => Ok(Keyword::Else),
        "while" => Ok(Keyword::While),
        "for" => Ok(Keyword::For),
        "fn" => Ok(Keyword::Func),
        _ => Err(()),
    }
}

#[derive(Debug, Clone)]
pub enum TokenType {
<<<<<<< HEAD
    INT(ChInt),
    FLOAT(ChFloat),
    STRING(String),
    ADD,
    INCRMNT,
    SUB,
    DECRMNT,
    MUL,
    DIV,
    POW,
    LROUND,
    RROUND,
    LCURLY,
    RCURLY,
    SEMICLN,
    COMMA,
    EOF,

    ID(String),
    KEYWRD(Keyword),
    ASSIGN,

    EQUAL,
    NEQUAL,
    LESS,
    LESSEQ,
    GREATER,
    GREATEREQ,
=======
    Int(ChInt),
    Float(ChFloat),
    Add,
    Incrmnt,
    Sub,
    Decrmnt,
    Mul,
    Div,
    Pow,
    LRound,
    RRound,
    LCurly,
    RCurly,
    Semicln,
    Comma,
    Eof,

    Id(String),
    Keywrd(Keyword),
    Assign,

    Equal,
    NEqual,
    Less,
    LessEq,
    Greater,
    GreaterEq,
>>>>>>> a759240f
}

#[derive(Clone)]
pub struct Token {
    token_type: TokenType,
    start_pos: Position,
    end_pos: Position,
}

impl fmt::Debug for Token {
    fn fmt(&self, f: &mut fmt::Formatter) -> fmt::Result {
        write!(f, "{:?}", self.token_type)
    }
}

impl Token {
    pub fn new(token_type: TokenType, start_pos: Position, end_pos: Option<Position>) -> Self {
        if let Some(end_pos) = end_pos {
            return Token {
                token_type,
                start_pos,
                end_pos,
            };
        }

        let mut end_pos = start_pos.clone();
        end_pos.advance(&None);

        Token {
            token_type,
            start_pos,
            end_pos,
        }
    }
}

struct Lexer {
    text: Box<[u8]>,
    position: Position,
    current_char: Option<char>,
}

impl Lexer {
    pub fn new(file_name: String, text: String) -> Self {
        let mut l = Lexer {
            text: (text.as_bytes().into()),
            position: Position {
                file_name: Rc::new(file_name),
                index: 0,
                line: 0,
                column: 0,
                text: Rc::new(text),
            },
            current_char: None,
        };
        l.current_char = Some(l.text[l.position.index] as char);
        l
    }

    fn advance(&mut self) {
        self.position.advance(&self.current_char);

        self.current_char = if self.position.index < self.text.len() {
            Some(self.text[self.position.index] as char)
        } else {
            None
        };
    }

    fn parse_tokens(&mut self) -> Result<Vec<Token>, Error> {
        let mut tokens: Vec<Token> = Vec::new();

        while self.current_char != None {
            let c = self.current_char.unwrap();

            if " \t\n".contains(c) {
                self.advance();
            } else if match c {
                '+' => {
                    tokens.push(self.make_add()?);
                    true
                }
                '-' => {
                    tokens.push(self.make_sub()?);
                    true
                }
                '/' => {
                    tokens.push(Token::new(TokenType::Div, self.position.clone(), None));
                    self.advance();
                    true
                }
                '*' => {
                    tokens.push(Token::new(TokenType::Mul, self.position.clone(), None));
                    self.advance();
                    true
                }
                '"' | '\'' => {
                    tokens.push(self.make_string()?);
                    true
                }
                '^' => {
                    tokens.push(Token::new(TokenType::Pow, self.position.clone(), None));
                    self.advance();
                    true
                }
                '(' => {
                    tokens.push(Token::new(TokenType::LRound, self.position.clone(), None));
                    self.advance();
                    true
                }
                ')' => {
                    tokens.push(Token::new(TokenType::RRound, self.position.clone(), None));
                    self.advance();
                    true
                }
                '{' => {
                    tokens.push(Token::new(TokenType::LCurly, self.position.clone(), None));
                    self.advance();
                    true
                }
                '}' => {
                    tokens.push(Token::new(TokenType::RCurly, self.position.clone(), None));
                    self.advance();
                    true
                }
                ',' => {
                    tokens.push(Token::new(TokenType::Comma, self.position.clone(), None));
                    self.advance();
                    true
                }
                ';' => {
                    tokens.push(Token::new(TokenType::Semicln, self.position.clone(), None));
                    self.advance();
                    true
                }
                '=' => {
                    tokens.push(self.make_equal());
                    true
                }
                '!' => {
                    tokens.push(self.make_not()?);
                    true
                }
                '<' => {
                    tokens.push(self.make_less());
                    true
                }
                '>' => {
                    tokens.push(self.make_greater());
                    true
                }

                '&' | '|' => {
                    tokens.push(self.make_keyword()?);
                    true
                }
                _ => false,
            } {
            } else if LETTERS.contains(c) {
                tokens.push(self.make_identifier());
            } else if DIGITS.contains(c) {
                tokens.push(self.make_number());
            } else {
                let start_pos = self.position.clone();
                self.advance();
                return Err(Error::new(
                    ErrType::IllegalChar,
                    &start_pos,
                    &self.position,
                    format!("Lexer: found '{}'", c),
                    None,
                ));
            }
        }

        tokens.push(Token::new(TokenType::Eof, self.position.clone(), None));
        Ok(tokens)
    }

    fn make_string(&mut self) -> Result<Token, Error> {
        let start = self.position.clone();
        let mut s = String::from("");
        self.advance();

        let escape_char = "\"\'";

        while self.current_char != None && !escape_char.contains(self.current_char.unwrap()) {
            s += &self.current_char.unwrap().to_string();
            self.advance();
        }
        self.advance();
        let end = self.position.clone();

        Ok(Token {
            token_type: TokenType::STRING(s),
            start_pos: start,
            end_pos: end,
        })
    }

    fn make_add(&mut self) -> Result<Token, Error> {
        let start = self.position.clone();
        self.advance();

        match self.current_char.unwrap() {
            '=' => {
                self.advance();
                Ok(Token::new(
                    TokenType::Incrmnt,
                    start,
                    Some(self.position.clone()),
                ))
            }
            _ => Ok(Token::new(TokenType::Add, start, None)),
        }
    }

    fn make_sub(&mut self) -> Result<Token, Error> {
        let start = self.position.clone();
        self.advance();

        match self.current_char.unwrap() {
            '=' => {
                self.advance();
                Ok(Token::new(
                    TokenType::Decrmnt,
                    start,
                    Some(self.position.clone()),
                ))
            }
            _ => Ok(Token::new(TokenType::Sub, start, None)),
        }
    }

    fn make_keyword(&mut self) -> Result<Token, Error> {
        let mut keyword = self.current_char.unwrap().to_string();
        let start = self.position.clone();

        self.advance();
        if self.current_char != None {
            keyword.push(self.current_char.unwrap())
        }

        self.advance();
        match get_keyword(&keyword) {
            Ok(k) => Ok(Token::new(
                TokenType::Keywrd(k),
                start,
                Some(self.position.clone()),
            )),
            Err(_) => Err(Error::new(
                ErrType::IllegalChar,
                &start,
                &self.position,
                format!(
                    "Lexer: Unknown Keyword, expected '&&', '||' or '!' found '{}'",
                    keyword
                ),
                None,
            )),
        }
    }

    fn make_not(&mut self) -> Result<Token, Error> {
        let start = self.position.clone();
        self.advance();

        if self.current_char != None && self.current_char.unwrap() == '=' {
            self.advance();
            Ok(Token::new(
                TokenType::NEqual,
                start,
                Some(self.position.clone()),
            ))
        } else {
            Ok(Token::new(
                TokenType::Keywrd(Keyword::Not),
                start,
                Some(self.position.clone()),
            ))
        }
    }

    fn make_equal(&mut self) -> Token {
        let start = self.position.clone();
        let mut token_type = TokenType::Assign;
        self.advance();

        if self.current_char != None && self.current_char.unwrap() == '=' {
            self.advance();
            token_type = TokenType::Equal;
        }

        Token::new(token_type, start, Some(self.position.clone()))
    }

    fn make_less(&mut self) -> Token {
        let start = self.position.clone();
        let mut token_type = TokenType::Less;
        self.advance();

        if self.current_char != None && self.current_char.unwrap() == '=' {
            self.advance();
            token_type = TokenType::LessEq;
        }

        Token::new(token_type, start, Some(self.position.clone()))
    }

    fn make_greater(&mut self) -> Token {
        let start = self.position.clone();
        let mut token_type = TokenType::Greater;
        self.advance();

        if self.current_char != None && self.current_char.unwrap() == '=' {
            self.advance();
            token_type = TokenType::GreaterEq;
        }

        Token::new(token_type, start, Some(self.position.clone()))
    }

    fn make_identifier(&mut self) -> Token {
        let mut id = String::from("");
        let pos_start = self.position.clone();

        let allowed = LETTERS.to_owned() + "_";

        while self.current_char != None && allowed.contains(self.current_char.unwrap()) {
            id.push(self.current_char.unwrap());
            self.advance();
        }

        let token_type = match get_keyword(&id) {
            Ok(k) => TokenType::Keywrd(k),
            Err(()) => TokenType::Id(id),
        };
        Token::new(token_type, pos_start, Some(self.position.clone()))
    }

    //TODO: don't use strings
    fn make_number(&mut self) -> Token {
        let mut num: String = String::new();
        let mut dot_count: u8 = 0;

        let start = self.position.clone();

        let s = DIGITS.to_owned() + ".";

        while self.current_char != None && (s).contains(self.current_char.unwrap()) {
            let c = self.current_char.unwrap();
            if c == '.' {
                if dot_count >= 1 {
                    break;
                }
                dot_count += 1;
                num += ".";
            } else {
                num.push(c);
            }

            self.advance();
        }

        if dot_count == 0 {
            return Token::new(
                TokenType::Int(num.parse::<ChInt>().unwrap()),
                start,
                Some(self.position.clone()),
            );
        }

        Token::new(
            TokenType::Float(num.parse::<ChFloat>().unwrap()),
            start,
            Some(self.position.clone()),
        )
    }
}

struct Parser {
    tokens: Vec<Token>,
    token_index: usize,
    current_token: Token,
}

#[derive(Debug, Clone)]
pub enum Node {
<<<<<<< HEAD
    NUM(Token),
    STRING(Token),
    BINOP(Box<Node>, Token, Box<Node>),
    UNRYOP(Token, Box<Node>),
    ASSIGN(Token, Box<Node>),
    ACCESS(Token),
    IF(Vec<(Node, Node)>, Option<Box<Node>>),
    WHILE(Box<Node>, Box<Node>, Position, Position),
    FOR(
=======
    Num(Token),
    BinOp(Box<Node>, Token, Box<Node>),
    UnryOp(Token, Box<Node>),
    Assign(Token, Box<Node>),
    Access(Token),
    If(Vec<(Node, Node)>, Option<Box<Node>>),
    While(Box<Node>, Box<Node>, Position, Position),
    For(
>>>>>>> a759240f
        Option<Box<Node>>,
        Box<Node>,
        Option<Box<Node>>,
        Box<Node>,
        Position,
        Position,
    ),
    FuncDef(Option<Token>, Vec<Token>, Box<Node>, Position, Position),
    Call(Box<Node>, Vec<Node>),
}

impl Parser {
    pub fn new(tokens: Vec<Token>) -> Self {
        let t = tokens[0].clone();
        Parser {
            tokens,
            token_index: 0,
            current_token: t,
        }
    }

    fn parse(&mut self) -> Result<Node, Error> {
        let nodes = self.expression()?;

        match self.current_token.token_type {
            TokenType::Eof => Ok(nodes),

            _ => Err(Error::new(
                ErrType::InvalidSyntax,
                &self.current_token.start_pos,
                &self.current_token.end_pos,
                format!(
                    "Parser: expected EOF found {:?}",
                    self.current_token.token_type
                ),
                None,
            )),
        }
    }

    fn advance(&mut self) {
        self.token_index += 1;

        if self.token_index < self.tokens.len() {
            self.current_token = self.tokens[self.token_index].clone();
        }
    }

    fn retreat(&mut self) {
        self.token_index -= 1;
        self.current_token = self.tokens[self.token_index].clone();
    }

    fn atom(&mut self) -> Result<Node, Error> {
        let t = self.current_token.clone();

        return match t.token_type {
            TokenType::Int(_) | TokenType::Float(_) => {
                self.advance();
                Ok(Node::Num(t))
            }
<<<<<<< HEAD
            TokenType::STRING(_) => {
                self.advance();
                Ok(Node::STRING(t))
            }
            TokenType::ID(_) => {
=======
            TokenType::Id(_) => {
>>>>>>> a759240f
                self.advance();
                Ok(Node::Access(t))
            }
            TokenType::LRound => {
                self.advance();
                let expr = self.expression()?;
                match self.current_token.token_type {
                    TokenType::RRound => {
                        self.advance();
                        Ok(expr)
                    }
                    _ => Err(Error::new(
                        ErrType::InvalidSyntax,
                        &t.start_pos,
                        &self.current_token.end_pos,
                        format!(
                            "Parser: expected ')' found {:?}",
                            self.current_token.token_type
                        ),
                        None,
                    )),
                }
            }
            TokenType::Keywrd(Keyword::If) => self.if_expression(),
            TokenType::Keywrd(Keyword::While) => self.while_expression(),
            TokenType::Keywrd(Keyword::For) => self.for_expression(),
            TokenType::Keywrd(Keyword::Func) => self.func_expression(),
            _ => Err(Error::new(
                ErrType::InvalidSyntax,
                &t.start_pos,
                &t.end_pos,
                format!(
                    "Parser: expected INT, FLOAT, IDENTIFIER, '+', '-' or '(, found: {:?}",
                    t.token_type
                ),
                None,
            )),
        };
    }

    fn power(&mut self) -> Result<Node, Error> {
        self.binary_operation(
            Parser::call,
            vec![TokenType::Pow],
            Vec::new(),
            Parser::factor,
        )
    }

    fn call(&mut self) -> Result<Node, Error> {
        let res = self.atom()?;

        if matches!(self.current_token.token_type, TokenType::LRound) {
            self.advance();
            let mut arg_nodes: Vec<Node> = Vec::new();

            if matches!(self.current_token.token_type, TokenType::RRound) {
                self.advance();
            } else {
                arg_nodes.push(self.expression()?);

                while matches!(self.current_token.token_type, TokenType::Comma) {
                    self.advance();
                    arg_nodes.push(self.expression()?);
                }

                if !matches!(self.current_token.token_type, TokenType::RRound,) {
                    return Err(Error::new(
                        ErrType::InvalidSyntax,
                        &self.current_token.start_pos,
                        &self.current_token.end_pos,
                        format!("Parser: expected RROUND found '{:?}'", self.current_token),
                        None,
                    ));
                }

                self.advance();
            }
            Ok(Node::Call(res.into(), arg_nodes))
        } else {
            Ok(res)
        }
    }

    fn factor(&mut self) -> Result<Node, Error> {
        let t = self.current_token.clone();

        match t.token_type {
            TokenType::Sub | TokenType::Add => {
                self.advance();
                let factor = self.factor()?;
                Ok(Node::UnryOp(t, factor.into()))
            }
            _ => self.power(),
        }
    }

    fn binary_operation(
        &mut self,
        func_a: fn(parser: &mut Parser) -> Result<Node, Error>,
        ops: Vec<TokenType>,
        keywords: Vec<Keyword>,
        func_b: fn(parser: &mut Parser) -> Result<Node, Error>,
    ) -> Result<Node, Error> {
        let mut left_node = func_a(self)?;

        while {
            let mut found = false;
            for t in &ops {
                if match_enum_type(t, &self.current_token.token_type) {
                    found = true;
                    break;
                }
            }
            if !found {
                if let TokenType::Keywrd(k) = &self.current_token.token_type {
                    for key in &keywords {
                        if match_enum_type(key, k) {
                            found = true;
                            break;
                        }
                    }
                }
            }
            found
        } {
            let op_token = self.current_token.clone();
            self.advance();
            let right_node = func_b(self)?;

            left_node = Node::BinOp(left_node.into(), op_token, right_node.into());
        }

        Ok(left_node)
    }

    fn expect_token(&self, token: TokenType) -> Result<(), Error> {
        if !match_enum_type(&self.current_token.token_type, &token) {
            Err(Error::new(
                ErrType::InvalidSyntax,
                &self.current_token.start_pos,
                &self.current_token.end_pos,
                format!(
                    "Parser: expected {:?} found '{:?}'",
                    token, self.current_token
                ),
                None,
            ))
        } else {
            Ok(())
        }
    }

    fn if_expression(&mut self) -> Result<Node, Error> {
        let mut cases: Vec<(Node, Node)> = Vec::new();
        let mut else_case = None;

        if let TokenType::Keywrd(Keyword::If) = self.current_token.token_type {
        } else {
            return Err(Error::new(
                ErrType::InvalidSyntax,
                &self.current_token.start_pos,
                &self.current_token.end_pos,
                format!("Parser: expected IF found '{:?}'", self.current_token),
                None,
            ));
        }

        self.advance();

        let condition = self.expression()?;

        if !match_enum_type(&self.current_token.token_type, &TokenType::LCurly) {
            return Err(Error::new(
                ErrType::InvalidSyntax,
                &self.current_token.start_pos,
                &self.current_token.end_pos,
                format!("Parser: expected LCURLY found '{:?}'", self.current_token),
                None,
            ));
        }

        self.advance();
        let expr = self.expression()?;
        cases.push((condition, expr));

        if !matches!(self.current_token.token_type, TokenType::RCurly) {
            return Err(Error::new(
                ErrType::InvalidSyntax,
                &self.current_token.start_pos,
                &self.current_token.end_pos,
                format!("Parser: expected RCURLY found '{:?}'", self.current_token),
                None,
            ));
        }
        self.advance();

        while matches!(
            self.current_token.token_type,
            TokenType::Keywrd(Keyword::Elif)
        ) {
            self.advance();
            let cond = self.expression()?;

            if !matches!(self.current_token.token_type, TokenType::LCurly) {
                return Err(Error::new(
                    ErrType::InvalidSyntax,
                    &self.current_token.start_pos,
                    &self.current_token.end_pos,
                    format!("Parser: expected LCURLY found '{:?}'", self.current_token),
                    None,
                ));
            }
            self.advance();

            let expr = self.expression()?;
            cases.push((cond, expr));

            if !matches!(self.current_token.token_type, TokenType::RCurly) {
                return Err(Error::new(
                    ErrType::InvalidSyntax,
                    &self.current_token.start_pos,
                    &self.current_token.end_pos,
                    format!("Parser: expected RCURLY found '{:?}'", self.current_token),
                    None,
                ));
            }
            self.advance();
        }

        if matches!(
            self.current_token.token_type,
            TokenType::Keywrd(Keyword::Else)
        ) {
            self.advance();
            if !matches!(self.current_token.token_type, TokenType::LCurly) {
                return Err(Error::new(
                    ErrType::InvalidSyntax,
                    &self.current_token.start_pos,
                    &self.current_token.end_pos,
                    format!("Parser: expected LCURLY found '{:?}'", self.current_token),
                    None,
                ));
            }
            self.advance();

            else_case = Some(Box::new(self.expression()?));

            if !matches!(&self.current_token.token_type, &TokenType::RCurly) {
                return Err(Error::new(
                    ErrType::InvalidSyntax,
                    &self.current_token.start_pos,
                    &self.current_token.end_pos,
                    format!("Parser: expected RCURLY found '{:?}'", self.current_token),
                    None,
                ));
            }

            self.advance();
        }

        Ok(Node::If(cases, else_case))
    }

    fn func_expression(&mut self) -> Result<Node, Error> {
        let mut start: Option<Position> = None;
        let end: Option<Position>;

        if !matches!(
            self.current_token.token_type,
            TokenType::Keywrd(Keyword::Func)
        ) {
            return Err(Error::new(
                ErrType::InvalidSyntax,
                &self.current_token.start_pos,
                &self.current_token.end_pos,
                format!("Parser: expected FUNC found '{:?}'", self.current_token),
                None,
            ));
        }

        self.advance();

        let mut var_name: Option<Token> = None;

        if matches!(self.current_token.token_type, TokenType::Id(_)) {
            var_name = Some(self.current_token.clone());
            start = Some(self.current_token.start_pos.clone());
            self.advance();
        }

        self.expect_token(TokenType::LRound)?;
        self.advance();

        let mut arg_tokens: Vec<Token> = Vec::new();

        if matches!(self.current_token.token_type, TokenType::Id(_),) {
            arg_tokens.push(self.current_token.clone());
            if start.is_none() {
                start = Some(self.current_token.start_pos.clone());
            }

            self.advance();

            while matches!(self.current_token.token_type, TokenType::Comma) {
                self.advance();
                self.expect_token(TokenType::Id(String::from("")))?;

                arg_tokens.push(self.current_token.clone());
                self.advance();
            }

            self.expect_token(TokenType::RRound)?;
        } else {
            self.expect_token(TokenType::RRound)?;
        }

        self.advance();

        self.expect_token(TokenType::LCurly)?;

        if start.is_none() {
            start = Some(self.current_token.start_pos.clone());
        }

        self.advance();

        let body = self.expression()?;

        self.expect_token(TokenType::RCurly)?;

        end = Some(self.current_token.end_pos.clone());

        self.advance();

        Ok(Node::FuncDef(
            var_name,
            arg_tokens,
            body.into(),
            start.unwrap_or_default(),
            end.unwrap_or_default(),
        ))
    }

    fn for_expression(&mut self) -> Result<Node, Error> {
        let mut c1: Option<Box<Node>> = None;
        let mut c3: Option<Box<Node>> = None;

        let start: Position;
        let end: Position;

        if !matches!(
            self.current_token.token_type,
            TokenType::Keywrd(Keyword::For)
        ) {
            return Err(Error::new(
                ErrType::InvalidSyntax,
                &self.current_token.start_pos,
                &self.current_token.end_pos,
                format!("Parser: expected FOR found '{:?}'", self.current_token),
                None,
            ));
        }

        self.advance();

        start = self.current_token.start_pos.clone();
        if !match_enum_type(&self.current_token.token_type, &TokenType::Semicln) {
            c1 = Some(self.expression()?.into());
        }

        self.expect_token(TokenType::Semicln)?;
        self.advance();

        let c2 = self.expression()?;

        self.expect_token(TokenType::Semicln)?;
        self.advance();

        if !match_enum_type(&self.current_token.token_type, &TokenType::LCurly) {
            c3 = Some(self.expression()?.into());
        }

        self.expect_token(TokenType::LCurly)?;
        self.advance();

        let body = self.expression()?;

        self.expect_token(TokenType::RCurly)?;
        end = self.current_token.start_pos.clone();
        self.advance();

        Ok(Node::For(c1, c2.into(), c3, body.into(), start, end))
    }

    fn while_expression(&mut self) -> Result<Node, Error> {
        if !matches!(
            self.current_token.token_type,
            TokenType::Keywrd(Keyword::While)
        ) {
            return Err(Error::new(
                ErrType::InvalidSyntax,
                &self.current_token.start_pos,
                &self.current_token.end_pos,
                format!("Parser: expected WHILE found '{:?}'", self.current_token),
                None,
            ));
        }

        let start = self.current_token.start_pos.clone();

        self.advance();
        let cond = self.expression()?;

        self.expect_token(TokenType::LCurly)?;
        self.advance();

        let body = self.expression()?;

        self.expect_token(TokenType::RCurly)?;

        let end = self.current_token.end_pos.clone();

        self.advance();

        Ok(Node::While(cond.into(), body.into(), start, end))
    }

    fn arith_expression(&mut self) -> Result<Node, Error> {
        self.binary_operation(
            Parser::term,
            vec![TokenType::Add, TokenType::Sub],
            Vec::new(),
            Parser::term,
        )
    }

    fn comp_expression(&mut self) -> Result<Node, Error> {
        match self.current_token.token_type {
            TokenType::Keywrd(Keyword::Not) => {
                let op = self.current_token.clone();
                self.advance();
                let node = self.comp_expression()?;
                Ok(Node::UnryOp(op, Box::new(node)))
            }

            _ => match self.binary_operation(
                Parser::arith_expression,
                vec![
                    TokenType::Equal,
                    TokenType::Incrmnt,
                    TokenType::Decrmnt,
                    TokenType::NEqual,
                    TokenType::Less,
                    TokenType::LessEq,
                    TokenType::Greater,
                    TokenType::GreaterEq,
                ],
                Vec::new(),
                Parser::arith_expression,
            ) {
                Ok(node) => Ok(node),
                Err(e) => Err(e),
                //TODO: look at error handling again
                //Err(_) => Err(Error::new(
                //    ErrType::InvalidSyntaxError,
                //    &self.current_token.start_pos,
                //    &self.current_token.end_pos,
                //    format!("Parser: expected INT, FLOAT, IDENTIFIER, '+', '-', '(' or '!'"),
                //    None,
                //)),
            },
        }
    }

    fn term(&mut self) -> Result<Node, Error> {
        self.binary_operation(
            Parser::factor,
            vec![TokenType::Mul, TokenType::Div],
            Vec::new(),
            Parser::factor,
        )
    }

    fn expression(&mut self) -> Result<Node, Error> {
        match self.current_token.token_type {
            TokenType::Id(_) => {
                let var = self.current_token.clone();
                self.advance();

                match self.current_token.token_type {
                    TokenType::Assign => {
                        self.advance();
                        Ok(Node::Assign(var, Box::new(self.expression()?)))
                    }
                    _ => {
                        self.retreat();
                        self.binary_operation(
                            Parser::comp_expression,
                            Vec::new(),
                            vec![Keyword::And, Keyword::Or],
                            Parser::comp_expression,
                        )
                    }
                }
            }
            _ => self.binary_operation(
                Parser::comp_expression,
                Vec::new(),
                vec![Keyword::And, Keyword::Or],
                Parser::comp_expression,
            ),
        }
    }
}

#[derive(Clone, Debug)]
pub enum NumberType {
    Int(ChInt),
    Float(ChFloat),
}

#[derive(Clone, Debug)]
pub struct ChNone {
    start_pos: Position,
    end_pos: Position,
}

impl HasContext for ChNone {}

impl HasPosition for ChNone {
    fn get_start(&self) -> Position {
        self.start_pos.clone()
    }

    fn get_end(&self) -> Position {
        self.end_pos.clone()
    }

    fn set_position(&mut self, start_pos: Position, end_pos: Position) {
        self.start_pos = start_pos;
        self.end_pos = end_pos;
    }
}

impl ChOperators for ChNone {
    fn equal(self, other: ChType) -> Result<ChType, Error> {
        Ok(ChBool {
            value: matches!(other, ChType::None(_)),
            start_pos: self.start_pos,
            end_pos: self.end_pos,
        }
        .into_type())
    }

    fn not_equal(self, other: ChType) -> Result<ChType, Error> {
        Ok(ChBool {
            value: !matches!(other, ChType::None(_)),
            start_pos: self.start_pos,
            end_pos: self.end_pos,
        }
        .into_type())
    }

    fn is_true(&self) -> bool {
        false
    }
}

impl IsChValue for ChNone {
    fn get_desc(&self) -> String {
        String::from("None")
    }

    fn into_type(self) -> ChType {
        ChType::None(self)
    }
}

impl AsNumberType for ChNone {
    fn convert(self) -> Result<NumberType, Error> {
        Err(Error::new(
            ErrType::Runtime,
            &self.get_start(),
            &self.get_end(),
            String::from("can not convert 'none' to Numbertype"),
            None,
        ))
    }
}

impl Display for ChNone {
    fn fmt(&self, f: &mut fmt::Formatter<'_>) -> fmt::Result {
        write!(f, "none")
    }
}

pub trait ChOperators {
    fn add(self, _other: ChType) -> Result<ChType, Error>
    where
        Self: IsChValue + Sized,
    {
        Err(Error::new(
<<<<<<< HEAD
            ErrType::UndefinedOperator,
=======
            ErrType::Runtime,
>>>>>>> a759240f
            &self.get_start(),
            &self.get_end(),
            format!("operation 'add' not defined for type: {}", self.get_desc()),
            None,
        ))
    }
    fn add_equal(self, other: ChType) -> Result<ChType, Error>
    where
        Self: IsChValue + Sized,
    {
<<<<<<< HEAD
        self.add(other)
        //Err(Error::new(
        //    ErrType::UndefinedOperator,
        //    &self.get_start(),
        //    &self.get_end(),
        //    format!(
        //        "operation 'increment' not defined for type: {}",
        //        self.get_desc()
        //    ),
        //    None,
        //))
    }
    fn sub_equal(self, other: ChType) -> Result<ChType, Error>
    where
        Self: IsChValue + Sized,
    {
        self.sub(other)
        //Err(Error::new(
        //    ErrType::UndefinedOperator,
        //    &self.get_start(),
        //    &self.get_end(),
        //    format!(
        //        "operation 'decrement' not defined for type: {}",
        //        self.get_desc()
        //    ),
        //    None,
        //))
=======
        Err(Error::new(
            ErrType::Runtime,
            &self.get_start(),
            &self.get_end(),
            format!(
                "operation 'increment' not defined for type: {}",
                self.get_desc()
            ),
            None,
        ))
    }
    fn decrement(self, _other: ChType) -> Result<ChType, Error>
    where
        Self: IsChValue + Sized,
    {
        Err(Error::new(
            ErrType::Runtime,
            &self.get_start(),
            &self.get_end(),
            format!(
                "operation 'decrement' not defined for type: {}",
                self.get_desc()
            ),
            None,
        ))
>>>>>>> a759240f
    }
    fn sub(self, _other: ChType) -> Result<ChType, Error>
    where
        Self: IsChValue + Sized,
    {
        Err(Error::new(
<<<<<<< HEAD
            ErrType::UndefinedOperator,
=======
            ErrType::Runtime,
>>>>>>> a759240f
            &self.get_start(),
            &self.get_end(),
            format!("operation 'sub' not defined for type: {}", self.get_desc()),
            None,
        ))
    }
    fn mult(self, _other: ChType) -> Result<ChType, Error>
    where
        Self: IsChValue + Sized,
    {
        Err(Error::new(
<<<<<<< HEAD
            ErrType::UndefinedOperator,
=======
            ErrType::Runtime,
>>>>>>> a759240f
            &self.get_start(),
            &self.get_end(),
            format!("operation 'mult' not defined for type: {}", self.get_desc()),
            None,
        ))
    }
    fn div(self, _other: ChType) -> Result<ChType, Error>
    where
        Self: IsChValue + Sized,
    {
        Err(Error::new(
<<<<<<< HEAD
            ErrType::UndefinedOperator,
=======
            ErrType::Runtime,
>>>>>>> a759240f
            &self.get_start(),
            &self.get_end(),
            format!("operation 'div' not defined for type: {}", self.get_desc()),
            None,
        ))
    }
    fn pow(self, _other: ChType) -> Result<ChType, Error>
    where
        Self: IsChValue + Sized,
    {
        Err(Error::new(
<<<<<<< HEAD
            ErrType::UndefinedOperator,
=======
            ErrType::Runtime,
>>>>>>> a759240f
            &self.get_start(),
            &self.get_end(),
            format!("operation 'pow' not defined for type: {}", self.get_desc()),
            None,
        ))
    }
    fn equal(self, _other: ChType) -> Result<ChType, Error>
    where
        Self: IsChValue + Sized,
    {
        Err(Error::new(
<<<<<<< HEAD
            ErrType::UndefinedOperator,
=======
            ErrType::Runtime,
>>>>>>> a759240f
            &self.get_start(),
            &self.get_end(),
            format!(
                "operation 'equal' not defined for type: {}",
                self.get_desc()
            ),
            None,
        ))
    }
    fn not_equal(self, _other: ChType) -> Result<ChType, Error>
    where
        Self: IsChValue + Sized,
    {
        Err(Error::new(
<<<<<<< HEAD
            ErrType::UndefinedOperator,
=======
            ErrType::Runtime,
>>>>>>> a759240f
            &self.get_start(),
            &self.get_end(),
            format!(
                "operation 'not equal' not defined for type: {}",
                self.get_desc()
            ),
            None,
        ))
    }
    fn less(self, _other: ChType) -> Result<ChType, Error>
    where
        Self: IsChValue + Sized,
    {
        Err(Error::new(
<<<<<<< HEAD
            ErrType::UndefinedOperator,
=======
            ErrType::Runtime,
>>>>>>> a759240f
            &self.get_start(),
            &self.get_end(),
            format!("operation 'less' not defined for type: {}", self.get_desc()),
            None,
        ))
    }
    fn less_equal(self, _other: ChType) -> Result<ChType, Error>
    where
        Self: IsChValue + Sized,
    {
        Err(Error::new(
<<<<<<< HEAD
            ErrType::UndefinedOperator,
=======
            ErrType::Runtime,
>>>>>>> a759240f
            &self.get_start(),
            &self.get_end(),
            format!(
                "operation 'less equal' not defined for type: {}",
                self.get_desc()
            ),
            None,
        ))
    }
    fn greater(self, _other: ChType) -> Result<ChType, Error>
    where
        Self: IsChValue + Sized,
    {
        Err(Error::new(
<<<<<<< HEAD
            ErrType::UndefinedOperator,
=======
            ErrType::Runtime,
>>>>>>> a759240f
            &self.get_start(),
            &self.get_end(),
            format!(
                "operation 'greater' not defined for type: {}",
                self.get_desc()
            ),
            None,
        ))
    }
    fn greater_equal(self, _other: ChType) -> Result<ChType, Error>
    where
        Self: IsChValue + Sized,
    {
        Err(Error::new(
<<<<<<< HEAD
            ErrType::UndefinedOperator,
=======
            ErrType::Runtime,
>>>>>>> a759240f
            &self.get_start(),
            &self.get_end(),
            format!(
                "operation 'greater equal' not defined for type: {}",
                self.get_desc()
            ),
            None,
        ))
    }
    fn and(self, _other: ChType) -> Result<ChType, Error>
    where
        Self: IsChValue + Sized,
    {
        Err(Error::new(
<<<<<<< HEAD
            ErrType::UndefinedOperator,
=======
            ErrType::Runtime,
>>>>>>> a759240f
            &self.get_start(),
            &self.get_end(),
            format!("operation 'and' not defined for type: {}", self.get_desc()),
            None,
        ))
    }
    fn or(self, _other: ChType) -> Result<ChType, Error>
    where
        Self: IsChValue + Sized,
    {
        Err(Error::new(
<<<<<<< HEAD
            ErrType::UndefinedOperator,
=======
            ErrType::Runtime,
>>>>>>> a759240f
            &self.get_start(),
            &self.get_end(),
            format!("operation 'or' not defined for type: {}", self.get_desc()),
            None,
        ))
    }
    fn not(self) -> Result<ChType, Error>
    where
        Self: IsChValue + Sized,
    {
        Err(Error::new(
<<<<<<< HEAD
            ErrType::UndefinedOperator,
=======
            ErrType::Runtime,
>>>>>>> a759240f
            &self.get_start(),
            &self.get_end(),
            format!("operation 'not' not defined for type: {}", self.get_desc()),
            None,
        ))
    }

    fn is_true(&self) -> bool
    where
        Self: IsChValue + Sized,
    {
        false
    }

    fn negate(self) -> Result<ChType, Error>
    where
        Self: IsChValue + Sized,
    {
        Err(Error::new(
<<<<<<< HEAD
            ErrType::UndefinedOperator,
=======
            ErrType::Runtime,
>>>>>>> a759240f
            &self.get_start(),
            &self.get_end(),
            format!(
                "operation 'negate' not defined for type: {}",
                self.get_desc()
            ),
            None,
        ))
    }
}

trait IsFunction {
    fn execute(&mut self, args: Vec<ChType>, name: Option<String>) -> Result<ChType, Error>;
}

#[allow(clippy::large_enum_variant)]
#[derive(Clone, Debug)]
enum FuncType {
    RustFunc(RustFunc),
    ChronFunc(ChronosFunc),
}

#[derive(Clone)]
pub struct RustFunc {
    name: String,
    function: fn(args: Vec<ChType>, name: Option<String>) -> Result<ChType, Error>,
}

impl HasContext for RustFunc {
    fn set_context(&mut self, _context: Rc<RefCell<Context>>) {}
}

impl IsFunction for RustFunc {
    fn execute(&mut self, args: Vec<ChType>, name: Option<String>) -> Result<ChType, Error> {
        (self.function)(args, name)
    }
}

impl Display for RustFunc {
    fn fmt(&self, f: &mut fmt::Formatter<'_>) -> fmt::Result {
        write!(f, "rust function<{}>", self.name)
    }
}

impl Debug for RustFunc {
    fn fmt(&self, f: &mut fmt::Formatter<'_>) -> fmt::Result {
        write!(f, "function implemented in rust")
    }
}

#[derive(Clone, Debug)]
pub struct ChronosFunc {
    name: String,
    args_name: Vec<Token>,
    body: Node,
    start_pos: Position,
    end_pos: Position,
    context: Rc<RefCell<Context>>,
}

impl IsFunction for ChronosFunc {
    fn execute(&mut self, mut args: Vec<ChType>, name: Option<String>) -> Result<ChType, Error> {
        let mut n_context = Context::from_parent(
            format!("<function: {}>", name.unwrap_or_else(|| self.name.clone())),
            self.context.clone(),
            self.start_pos.clone(),
        );

        if args.len() != self.args_name.len() {
            return Err(Error::new(
                ErrType::Runtime,
                &self.start_pos,
                &self.end_pos,
                format!(
                    "expected {} arguments, found {} in function '{}'",
                    self.args_name.len(),
                    args.len(),
                    self.name,
                ),
                Some(self.context.clone()),
            ));
        }

        for i in 0..args.len() {
            let value = args.get_mut(i).unwrap();
            let n = &self.args_name[i];
            let name = match &n.token_type {
                TokenType::Id(s) => s,
                _ => {
                    return Err(Error::new(
                        ErrType::Runtime,
                        &n.start_pos,
                        &n.end_pos,
                        format!("could not resolve {:?} as an argument", n),
                        Some(n_context.clone()),
                    ))
                }
            };
            value.set_context(self.context.clone());
<<<<<<< HEAD
            n_context.borrow_mut().set_mut(&name, value.clone());
=======
            n_context.borrow_mut().set_mut(name, value.clone());
>>>>>>> a759240f
        }

        visit_node(&mut self.body, &mut n_context)
    }
}

impl Display for ChronosFunc {
    fn fmt(&self, f: &mut fmt::Formatter<'_>) -> fmt::Result {
        write!(f, "function<{}, {:?}>", self.name, self.args_name)
    }
}

impl HasContext for ChronosFunc {
    fn set_context(&mut self, context: Rc<RefCell<Context>>) {
        self.context = context;
    }
}

impl HasPosition for ChronosFunc {
    fn get_start(&self) -> Position {
        self.start_pos.clone()
    }

    fn get_end(&self) -> Position {
        self.end_pos.clone()
    }

    fn set_position(&mut self, start_pos: Position, end_pos: Position) {
        self.start_pos = start_pos;
        self.end_pos = end_pos;
    }
}

#[derive(Clone, Debug)]
pub struct ChFunction {
    func_type: FuncType,
}

impl Display for ChFunction {
    fn fmt(&self, f: &mut fmt::Formatter<'_>) -> fmt::Result {
        match &self.func_type {
            FuncType::ChronFunc(func) => write!(f, "{}", func),
            FuncType::RustFunc(func) => write!(f, "{}", func),
        }
    }
}

impl HasContext for ChFunction {
    fn set_context(&mut self, context: Rc<RefCell<Context>>) {
        match &mut self.func_type {
            FuncType::ChronFunc(func) => func.set_context(context),
            FuncType::RustFunc(func) => func.set_context(context),
        }
    }
}

impl AsNumberType for ChFunction {}

impl HasPosition for ChFunction {
    fn get_start(&self) -> Position {
        match &self.func_type {
            FuncType::ChronFunc(func) => func.get_start(),
            FuncType::RustFunc(func) => Position::from_name(func.name.clone()),
        }
    }

    fn get_end(&self) -> Position {
        match &self.func_type {
            FuncType::ChronFunc(func) => func.get_end(),
            FuncType::RustFunc(func) => Position::from_name(func.name.clone()),
        }
    }

    fn set_position(&mut self, start_pos: Position, end_pos: Position) {
        match &mut self.func_type {
            FuncType::ChronFunc(func) => func.set_position(start_pos, end_pos),
            FuncType::RustFunc(_) => (),
        }
    }
}

impl IsChValue for ChFunction {
    fn get_desc(&self) -> String {
        String::from("function")
    }

    fn into_type(self) -> ChType {
        ChType::Function(self)
    }
}

impl ChOperators for ChFunction {
    fn is_true(&self) -> bool {
        true
    }
}

impl IsFunction for ChFunction {
    fn execute(&mut self, args: Vec<ChType>, name: Option<String>) -> Result<ChType, Error> {
        match &mut self.func_type {
            FuncType::ChronFunc(func) => func.execute(args, name),
            FuncType::RustFunc(func) => func.execute(args, name),
        }
    }
}

#[derive(Clone, Debug)]
pub struct ChBool {
    value: bool,
    start_pos: Position,
    end_pos: Position,
}

impl ChBool {
    fn from(v: bool) -> Self {
        ChBool {
            value: v,
            start_pos: Position::default(),
            end_pos: Position::default(),
        }
    }
}

impl HasContext for ChBool {}

impl Display for ChBool {
    fn fmt(&self, f: &mut fmt::Formatter<'_>) -> fmt::Result {
        write!(f, "{}", if self.value { "true" } else { "false" })
    }
}

impl HasPosition for ChBool {
    fn get_start(&self) -> Position {
        self.start_pos.clone()
    }

    fn get_end(&self) -> Position {
        self.end_pos.clone()
    }

    fn set_position(&mut self, start_pos: Position, end_pos: Position) {
        self.start_pos = start_pos;
        self.end_pos = end_pos;
    }
}

impl ChOperators for ChBool {
    fn equal(self, other: ChType) -> Result<ChType, Error> {
        Ok(ChBool {
            value: match other {
                ChType::Bool(b) => self.value == b.value,
                _ => false,
            },
            start_pos: self.start_pos,
            end_pos: self.end_pos,
        }
        .into_type())
    }

    fn not_equal(self, other: ChType) -> Result<ChType, Error> {
        Ok(ChBool {
            value: match other {
                ChType::Bool(b) => self.value != b.value,
                _ => true,
            },
            start_pos: self.start_pos,
            end_pos: self.end_pos,
        }
        .into_type())
    }

    fn not(mut self) -> Result<ChType, Error> {
        self.value = !self.value;
        Ok(self.into_type())
    }

    fn is_true(&self) -> bool {
        self.value
    }

    fn and(self, other: ChType) -> Result<ChType, Error> {
        Ok(ChBool {
            value: self.value && other.is_true(),
            start_pos: self.start_pos,
            end_pos: self.end_pos,
        }
        .into_type())
    }

    fn or(self, other: ChType) -> Result<ChType, Error> {
        Ok(ChBool {
            value: self.value || other.is_true(),
            start_pos: self.start_pos,
            end_pos: self.end_pos,
        }
        .into_type())
    }
}

impl AsNumberType for ChBool {
    fn into_number_type(self) -> NumberType {
        NumberType::Int(self.value as i32)
    }

    fn convert(self) -> Result<NumberType, Error> {
        Ok(NumberType::Int(self.value as i32))
    }

    fn get_value_type(&self) -> NumberType {
        NumberType::Int(self.value as i32)
    }
}

impl IsChValue for ChBool {
    fn get_desc(&self) -> String {
        String::from("Bool")
    }

    fn into_type(self) -> ChType {
        ChType::Bool(self)
    }
}

#[derive(Debug, Clone)]
pub struct ChNumber {
    value: NumberType,
    start_pos: Position,
    end_pos: Position,
}

impl HasContext for ChNumber {}

pub trait IsChValue: Display + HasPosition + HasContext + ChOperators + AsNumberType {
    fn get_desc(&self) -> String;
    fn into_type(self) -> ChType;
}

impl IsChValue for ChNumber {
    fn get_desc(&self) -> String {
        String::from("Number")
    }

    fn into_type(self) -> ChType {
        ChType::Number(self)
    }
}

impl Display for ChNumber {
    fn fmt(&self, f: &mut fmt::Formatter<'_>) -> fmt::Result {
        match self.value {
            NumberType::Int(v) => write!(f, "{}", v),
            NumberType::Float(v) => write!(f, "{}", v),
        }
    }
}

pub trait AsNumberType {
    fn into_number_type(self) -> NumberType
    where
        Self: Sized,
    {
        panic!("value can't be converted");
    }
    fn convert(self) -> Result<NumberType, Error>
    where
        Self: Sized + HasPosition,
    {
        Err(Error::new(
            ErrType::Runtime,
            &self.get_start(),
            &self.get_end(),
            String::from("could not convert to Number"),
            None,
        ))
    }

    fn get_value_type(&self) -> NumberType
    where
        Self: Sized,
    {
        panic!("value can't be converted");
    }
}

pub trait HasPosition {
    fn get_start(&self) -> Position;
    fn get_end(&self) -> Position;
    fn set_position(&mut self, start_pos: Position, end_pos: Position);
}

pub trait HasContext {
    fn set_context(&mut self, _context: Rc<RefCell<Context>>) {}
}

impl AsNumberType for ChType {
    fn into_number_type(self) -> NumberType {
        match self {
<<<<<<< HEAD
            ChType::NUMBER(n) => n.as_number_type(),
            ChType::STRING(s) => s.as_number_type(),
            ChType::BOOL(b) => b.as_number_type(),
            ChType::FUNCTION(f) => f.as_number_type(),
            ChType::NONE(_) => 0.as_number_type(),
=======
            ChType::Number(n) => n.into_number_type(),
            ChType::Bool(b) => b.into_number_type(),
            ChType::Function(f) => f.into_number_type(),
            ChType::None(_) => 0.into_number_type(),
>>>>>>> a759240f
        }
    }

    fn convert(self) -> Result<NumberType, Error> {
        match self {
<<<<<<< HEAD
            ChType::NUMBER(n) => Ok(n.as_number_type()),
            ChType::STRING(s) => Ok(s.as_number_type()),
            ChType::BOOL(b) => Ok(b.as_number_type()),
            ChType::FUNCTION(f) => Ok(f.as_number_type()),
            ChType::NONE(_) => Err(Error::new(
                ErrType::RuntimeError,
=======
            ChType::Number(n) => Ok(n.into_number_type()),
            ChType::Bool(b) => Ok(b.into_number_type()),
            ChType::Function(f) => Ok(f.into_number_type()),
            ChType::None(_) => Err(Error::new(
                ErrType::Runtime,
>>>>>>> a759240f
                &self.get_start(),
                &self.get_end(),
                format!("Could not convert '{}' to Number", self),
                None,
            )),
        }
    }

    fn get_value_type(&self) -> NumberType {
        match self {
<<<<<<< HEAD
            ChType::NUMBER(n) => n.get_value_type(),
            ChType::STRING(s) => s.get_value_type(),
            ChType::BOOL(b) => b.get_value_type(),
            ChType::FUNCTION(_) | ChType::NONE(_) => {
=======
            ChType::Number(n) => n.get_value_type(),
            ChType::Bool(b) => b.get_value_type(),
            ChType::Function(_) | ChType::None(_) => {
>>>>>>> a759240f
                panic!("could not get value type of type {}", self)
            }
        }
    }
}

impl AsNumberType for bool {
    fn into_number_type(self) -> NumberType {
        NumberType::Int(if self { 1 } else { 0 })
    }

    fn get_value_type(&self) -> NumberType {
        NumberType::Int(if *self { 1 } else { 0 })
    }

    fn convert(self) -> Result<NumberType, Error> {
        Ok(NumberType::Int(if self { 1 } else { 0 }))
    }
}

impl AsNumberType for ChInt {
    fn into_number_type(self) -> NumberType {
        NumberType::Int(self)
    }

    fn get_value_type(&self) -> NumberType {
        NumberType::Int(*self)
    }

    fn convert(self) -> Result<NumberType, Error> {
        Ok(NumberType::Int(self))
    }
}

impl AsNumberType for ChFloat {
    fn into_number_type(self) -> NumberType {
        NumberType::Float(self)
    }

    fn get_value_type(&self) -> NumberType {
        NumberType::Float(*self)
    }

    fn convert(self) -> Result<NumberType, Error> {
        Ok(NumberType::Float(self))
    }
}

impl AsNumberType for ChNumber {
    fn into_number_type(self) -> NumberType {
        self.value
    }

    fn get_value_type(&self) -> NumberType {
        self.value.clone()
    }

    fn convert(self) -> Result<NumberType, Error> {
        Ok(self.value)
    }
}

impl HasPosition for ChNumber {
    fn get_start(&self) -> Position {
        self.start_pos.clone()
    }

    fn get_end(&self) -> Position {
        self.end_pos.clone()
    }

    fn set_position(&mut self, start_pos: Position, end_pos: Position) {
        self.start_pos = start_pos;
        self.end_pos = end_pos;
    }
}

impl ChNumber {
    fn from(value: NumberType, _context: &mut Rc<RefCell<Context>>) -> Self {
        ChNumber {
            value,
            start_pos: Position::default(),
            end_pos: Position::default(),
        }
    }

    fn into_token(self) -> Token {
        match self.value {
            NumberType::Int(v) => Token::new(TokenType::Int(v), self.start_pos, Some(self.end_pos)),
            NumberType::Float(v) => {
                Token::new(TokenType::Float(v), self.start_pos, Some(self.end_pos))
            }
        }
    }

    fn operate_on(
        mut self,
        other: NumberType,
        int_op: fn(ChInt, ChInt) -> ChInt,
        float_op: fn(ChFloat, ChFloat) -> ChFloat,
    ) -> Self {
        self.value = match (self.value, other) {
            (NumberType::Int(v1), NumberType::Int(v2)) => NumberType::Int(int_op(v1, v2)),
            (NumberType::Float(v1), NumberType::Int(v2)) => {
                NumberType::Float(float_op(v1, v2 as ChFloat))
            }
            (NumberType::Int(v1), NumberType::Float(v2)) => {
                NumberType::Float(float_op(v1 as ChFloat, v2))
            }
            (NumberType::Float(v1), NumberType::Float(v2)) => NumberType::Float(float_op(v1, v2)),
        };

        self
    }
}

impl ChOperators for ChNumber {
    fn add(self, other: ChType) -> Result<ChType, Error> {
        Ok(self
            .operate_on(
                other.convert()?,
                |v1: ChInt, v2: ChInt| v1 + v2,
                |v1: ChFloat, v2: ChFloat| v1 + v2,
            )
            .into_type())
    }

<<<<<<< HEAD
=======
    fn increment(self, other: ChType) -> Result<ChType, Error> {
        Ok(self
            .operate_on(
                other.convert()?,
                |mut v1: ChInt, v2: ChInt| {
                    v1 += v2;
                    v1
                },
                |mut v1: ChFloat, v2: ChFloat| {
                    v1 += v2;
                    v1
                },
            )
            .into_type())
    }

    fn decrement(self, other: ChType) -> Result<ChType, Error> {
        Ok(self
            .operate_on(
                other.convert()?,
                |mut v1: ChInt, v2: ChInt| {
                    v1 -= v2;
                    v1
                },
                |mut v1: ChFloat, v2: ChFloat| {
                    v1 -= v2;
                    v1
                },
            )
            .into_type())
    }

>>>>>>> a759240f
    fn sub(self, other: ChType) -> Result<ChType, Error> {
        Ok(self
            .operate_on(
                other.convert()?,
                |v1: ChInt, v2: ChInt| v1 - v2,
                |v1: ChFloat, v2: ChFloat| v1 - v2,
            )
            .into_type())
    }

    fn mult(self, other: ChType) -> Result<ChType, Error> {
        Ok(self
            .operate_on(
                other.convert()?,
                |v1: ChInt, v2: ChInt| v1 * v2,
                |v1: ChFloat, v2: ChFloat| v1 * v2,
            )
            .into_type())
    }

    fn div(self, other: ChType) -> Result<ChType, Error> {
        if match other.get_value_type() {
            NumberType::Int(v) => v == 0,
            NumberType::Float(v) => v == 0.0,
        } {
            Err(Error::new(
                ErrType::Runtime,
                &self.start_pos,
                &self.end_pos,
                String::from("Division by 0"),
                None,
            ))
        } else {
            Ok(self
                .operate_on(
                    other.convert()?,
                    |v1: ChInt, v2: ChInt| v1 / v2,
                    |v1: ChFloat, v2: ChFloat| v1 / v2,
                )
                .into_type())
        }
    }

    fn pow(mut self, other: ChType) -> Result<ChType, Error> {
        if match other.get_value_type() {
            NumberType::Int(v) => v == 0,
            _ => false,
        } {
            self.value = 0.into_number_type();
            Ok(self.into_type())
        } else {
            Ok(self
                .operate_on(
                    other.convert()?,
                    |v1: ChInt, v2: ChInt| v1.pow(v2.try_into().unwrap_or(0)),
                    |v1: ChFloat, v2: ChFloat| v1.powf(v2),
                )
                .into_type())
        }
    }

    fn equal(self, other: ChType) -> Result<ChType, Error> {
        let value = other.convert();

        Ok(ChBool {
            value: match value {
                Ok(v) => match (self.value, v) {
                    (NumberType::Int(v1), NumberType::Int(v2)) => v1 == v2,
                    (NumberType::Float(v1), NumberType::Float(v2)) => v1 == v2,
                    (NumberType::Int(v1), NumberType::Float(v2)) => v1 as ChFloat == v2,
                    (NumberType::Float(v1), NumberType::Int(v2)) => v1 == v2 as ChFloat,
                },
                Err(_) => false,
            },
            start_pos: self.start_pos,
            end_pos: self.end_pos,
        }
        .into_type())
    }

    fn not_equal(self, other: ChType) -> Result<ChType, Error> {
        let value = other.convert();

        Ok(ChBool {
            value: match value {
                Ok(v) => match (self.value, v) {
                    (NumberType::Int(v1), NumberType::Int(v2)) => v1 != v2,
                    (NumberType::Float(v1), NumberType::Float(v2)) => v1 != v2,
                    (NumberType::Int(v1), NumberType::Float(v2)) => v1 as ChFloat != v2,
                    (NumberType::Float(v1), NumberType::Int(v2)) => v1 != v2 as ChFloat,
                },
                Err(_) => false,
            },
            start_pos: self.start_pos,
            end_pos: self.end_pos,
        }
        .into_type())
    }

    fn less(self, other: ChType) -> Result<ChType, Error> {
        let value = other.convert()?;

        Ok(ChBool {
            value: match (self.value, value) {
                (NumberType::Int(v1), NumberType::Int(v2)) => v1 < v2,
                (NumberType::Float(v1), NumberType::Float(v2)) => v1 < v2,
                (NumberType::Int(v1), NumberType::Float(v2)) => (v1 as ChFloat) < v2,
                (NumberType::Float(v1), NumberType::Int(v2)) => v1 < v2 as ChFloat,
            },
            start_pos: self.start_pos,
            end_pos: self.end_pos,
        }
        .into_type())
    }

    fn less_equal(self, other: ChType) -> Result<ChType, Error> {
        let value = other.convert()?;

        Ok(ChBool {
            value: match (self.value, value) {
                (NumberType::Int(v1), NumberType::Int(v2)) => v1 <= v2,
                (NumberType::Float(v1), NumberType::Float(v2)) => v1 <= v2,
                (NumberType::Int(v1), NumberType::Float(v2)) => (v1 as ChFloat) <= v2,
                (NumberType::Float(v1), NumberType::Int(v2)) => v1 <= v2 as ChFloat,
            },
            start_pos: self.start_pos,
            end_pos: self.end_pos,
        }
        .into_type())
    }

    fn greater(self, other: ChType) -> Result<ChType, Error> {
        let value = other.convert()?;

        Ok(ChBool {
            value: match (self.value, value) {
                (NumberType::Int(v1), NumberType::Int(v2)) => v1 > v2,
                (NumberType::Float(v1), NumberType::Float(v2)) => v1 > v2,
                (NumberType::Int(v1), NumberType::Float(v2)) => (v1 as ChFloat) > v2,
                (NumberType::Float(v1), NumberType::Int(v2)) => v1 > v2 as ChFloat,
            },
            start_pos: self.start_pos,
            end_pos: self.end_pos,
        }
        .into_type())
    }

    fn greater_equal(self, other: ChType) -> Result<ChType, Error> {
        let value = other.convert()?;

        Ok(ChBool {
            value: match (self.value, value) {
                (NumberType::Int(v1), NumberType::Int(v2)) => v1 >= v2,
                (NumberType::Float(v1), NumberType::Float(v2)) => v1 >= v2,
                (NumberType::Int(v1), NumberType::Float(v2)) => (v1 as ChFloat) >= v2,
                (NumberType::Float(v1), NumberType::Int(v2)) => v1 >= v2 as ChFloat,
            },
            start_pos: self.start_pos,
            end_pos: self.end_pos,
        }
        .into_type())
    }

    fn and(self, other: ChType) -> Result<ChType, Error> {
        let value = other.convert()?;

        Ok(ChBool {
            value: match (self.value, value) {
                (NumberType::Int(v1), NumberType::Int(v2)) => v1 >= 1 && v2 >= 1,
                (NumberType::Float(v1), NumberType::Float(v2)) => v1 >= 1.0 && v2 >= 1.0,
                (NumberType::Int(v1), NumberType::Float(v2)) => v1 >= 1 && v2 >= 1.0,
                (NumberType::Float(v1), NumberType::Int(v2)) => v1 >= 1.0 && v2 >= 1,
            },
            start_pos: self.start_pos,
            end_pos: self.end_pos,
        }
        .into_type())
    }

    fn or(self, other: ChType) -> Result<ChType, Error> {
        let value = other.convert()?;

        Ok(ChBool {
            value: match (self.value, value) {
                (NumberType::Int(v1), NumberType::Int(v2)) => v1 >= 1 || v2 >= 1,
                (NumberType::Float(v1), NumberType::Float(v2)) => v1 >= 1.0 || v2 >= 1.0,
                (NumberType::Int(v1), NumberType::Float(v2)) => v1 >= 1 || v2 >= 1.0,
                (NumberType::Float(v1), NumberType::Int(v2)) => v1 >= 1.0 || v2 >= 1,
            },
            start_pos: self.start_pos,
            end_pos: self.end_pos,
        }
        .into_type())
    }

    fn not(mut self) -> Result<ChType, Error> {
        self.value = match self.value {
            NumberType::Int(value) => if value != 0 { 0 } else { 1 }.into_number_type(),
            NumberType::Float(value) => if value != 0.0 { 0.0 } else { 1.0 }.into_number_type(),
        };
        Ok(ChBool {
            value: self.is_true(),
            start_pos: self.start_pos,
            end_pos: self.end_pos,
        }
        .into_type())
    }

    fn is_true(&self) -> bool {
        match self.value {
            NumberType::Int(value) => value != 0,
            NumberType::Float(value) => value != 0.0,
        }
    }

    fn negate(mut self) -> Result<ChType, Error> {
        match self.value {
            NumberType::Int(v) => self.value = NumberType::Int(-v),
            NumberType::Float(v) => self.value = NumberType::Float(-v),
        }
        Ok(self.into_type())
    }
}

#[allow(clippy::large_enum_variant)]
#[derive(Debug, Clone)]
pub struct ChString {
    string: String,
    start_pos: Position,
    end_pos: Position,
}

impl Display for ChString {
    fn fmt(&self, f: &mut fmt::Formatter<'_>) -> fmt::Result {
        write!(f, "{}", self.string)
    }
}

impl HasPosition for ChString {
    fn get_start(&self) -> Position {
        self.start_pos.clone()
    }

    fn get_end(&self) -> Position {
        self.end_pos.clone()
    }

    fn set_position(&mut self, start_pos: Position, end_pos: Position) {
        self.start_pos = start_pos;
        self.end_pos = end_pos;
    }
}

impl HasContext for ChString {}

impl ChOperators for ChString {
    fn is_true(&self) -> bool {
        self.string.len() != 0
    }

    fn add(mut self, other: ChType) -> Result<ChType, Error> {
        let other_string = match other {
            ChType::NUMBER(n) => format!("{}", n),
            ChType::STRING(s) => s.to_string(),
            _ => {
                return Err(Error::new(
                    ErrType::RuntimeError,
                    &self.start_pos,
                    &self.end_pos,
                    format!("can't add {:?} to String", other),
                    None,
                ))
            }
        };

        self.string += &other_string;
        Ok(ChType::STRING(self))
    }

    fn add_equal(self, other: ChType) -> Result<ChType, Error> {
        self.add(other)
    }
}

impl AsNumberType for ChString {}

impl IsChValue for ChString {
    fn as_type(self) -> ChType {
        ChType::STRING(self)
    }

    fn get_desc(&self) -> String {
        String::from("String")
    }
}

#[derive(Debug, Clone)]
pub enum ChType {
<<<<<<< HEAD
    NUMBER(ChNumber),
    STRING(ChString),
    FUNCTION(ChFunction),
    BOOL(ChBool),
    NONE(ChNone),
=======
    Number(ChNumber),
    Function(ChFunction),
    Bool(ChBool),
    None(ChNone),
>>>>>>> a759240f
}

impl HasContext for ChType {
    fn set_context(&mut self, context: Rc<RefCell<Context>>) {
        match self {
            ChType::Function(func) => func.set_context(context),
            _ => {}
        }
    }
}

impl Display for ChType {
    fn fmt(&self, f: &mut fmt::Formatter<'_>) -> fmt::Result {
        match self {
<<<<<<< HEAD
            ChType::NUMBER(n) => write!(f, "{}", n),
            ChType::STRING(s) => write!(f, "{}", s),
            ChType::NONE(n) => write!(f, "{}", n),
            ChType::BOOL(b) => write!(f, "{}", b),
            ChType::FUNCTION(func) => write!(f, "{}", func),
=======
            ChType::Number(n) => write!(f, "{}", n),
            ChType::None(n) => write!(f, "{}", n),
            ChType::Bool(b) => write!(f, "{}", b),
            ChType::Function(func) => write!(f, "{}", func),
>>>>>>> a759240f
        }
    }
}

impl HasPosition for ChType {
    fn get_start(&self) -> Position {
        match self {
<<<<<<< HEAD
            ChType::NUMBER(num) => num.start_pos.clone(),
            ChType::STRING(s) => s.start_pos.clone(),
            ChType::BOOL(b) => b.start_pos.clone(),
            ChType::NONE(none) => none.start_pos.clone(),
            ChType::FUNCTION(f) => f.get_start().clone(),
=======
            ChType::Number(num) => num.start_pos.clone(),
            ChType::Bool(b) => b.start_pos.clone(),
            ChType::None(none) => none.start_pos.clone(),
            ChType::Function(f) => f.get_start(),
>>>>>>> a759240f
        }
    }

    fn get_end(&self) -> Position {
        match self {
<<<<<<< HEAD
            ChType::NUMBER(num) => num.end_pos.clone(),
            ChType::STRING(s) => s.end_pos.clone(),
            ChType::BOOL(b) => b.end_pos.clone(),
            ChType::FUNCTION(f) => f.get_end().clone(),
            ChType::NONE(none) => none.end_pos.clone(),
=======
            ChType::Number(num) => num.end_pos.clone(),
            ChType::Bool(b) => b.end_pos.clone(),
            ChType::Function(f) => f.get_end(),
            ChType::None(none) => none.end_pos.clone(),
>>>>>>> a759240f
        }
    }

    fn set_position(&mut self, start_pos: Position, end_pos: Position) {
        match self {
<<<<<<< HEAD
            ChType::NUMBER(num) => num.set_position(start_pos, end_pos),
            ChType::STRING(s) => s.set_position(start_pos, end_pos),
            ChType::BOOL(b) => b.set_position(start_pos, end_pos),
            ChType::FUNCTION(f) => f.set_position(start_pos, end_pos),
            ChType::NONE(none) => none.set_position(start_pos, end_pos),
=======
            ChType::Number(num) => num.set_position(start_pos, end_pos),
            ChType::Bool(b) => b.set_position(start_pos, end_pos),
            ChType::Function(f) => f.set_position(start_pos, end_pos),
            ChType::None(none) => none.set_position(start_pos, end_pos),
>>>>>>> a759240f
        }
    }
}

impl ChType {
    pub fn is_true(&self) -> bool {
        match self {
<<<<<<< HEAD
            ChType::NUMBER(n) => n.is_true(),
            ChType::STRING(s) => s.is_true(),
            ChType::NONE(n) => n.is_true(),
            ChType::BOOL(n) => n.is_true(),
            ChType::FUNCTION(f) => f.is_true(),
=======
            ChType::Number(n) => n.is_true(),
            ChType::None(n) => n.is_true(),
            ChType::Bool(n) => n.is_true(),
            ChType::Function(f) => f.is_true(),
>>>>>>> a759240f
        }
    }
}

#[derive(Debug, Clone)]
pub struct Context {
    pub display_name: String,
    pub parent: Option<Rc<RefCell<Context>>>,
    pub position: Option<Position>,
    pub symbol_table: SymbolTable,
}

impl Context {
    fn empty(display_name: String) -> Self {
        Context {
            display_name,
            parent: None,
            position: None,
            symbol_table: SymbolTable::default(),
        }
    }

    fn from_parent(
        display_name: String,
        parent: Rc<RefCell<Context>>,
        position: Position,
    ) -> Rc<RefCell<Self>> {
        Rc::new(RefCell::new(Context {
            display_name,
            parent: Some(parent),
            position: Some(position),
            symbol_table: SymbolTable::default(),
        }))
    }

    fn set_pos(&mut self, position: Position) {
        match &mut self.position {
            Some(p) => {
                *p = position;
            }
            _ => (),
        }
    }

    fn count_parents(&self) -> i32 {
        if let Some(p) = &self.parent {
            p.borrow().count_parents() + 1
        } else {
            0
        }
    }

    fn get(&self, key: &str) -> Option<ChType> {
        match self.symbol_table.get(key) {
            Some(v) => Some(v),
            None => match &self.parent {
                Some(p) => p.borrow().get(key),
                None => None,
            },
        }
    }

    fn set_mut(&mut self, key: &str, value: ChType) -> bool {
        self.symbol_table.set_mut(key, value)
    }

    fn set(&mut self, key: &str, value: ChType) -> bool {
        self.symbol_table.set(key, value)
    }
}

#[derive(Debug, Clone, Default)]
pub struct SymbolTable {
    table: HashMap<String, ChType>,
    immutable: Vec<String>,
}

impl SymbolTable {
    fn get(&self, key: &str) -> Option<ChType> {
        self.table.get(key).cloned()
    }

    fn set_mut(&mut self, key: &str, value: ChType) -> bool {
        if self.table.contains_key(key) {
            if self.immutable.iter().any(|s| s == key) {
                false
            } else {
                *self.table.get_mut(key).unwrap() = value;
                true
            }
        } else {
            self.table.insert(key.to_string(), value);
            true
        }
    }

    fn set(&mut self, key: &str, value: ChType) -> bool {
        let b = self.set_mut(key, value);
        if b {
            self.immutable.push(key.to_string())
        };
        b
    }

    fn remove(&mut self, key: &str) {
        self.table.remove(key);
    }
}

fn visit_node(node: &mut Node, context: &mut Rc<RefCell<Context>>) -> Result<ChType, Error> {
    match node {
<<<<<<< HEAD
        Node::NUM(token) => visit_numb_node(token, context),
        Node::STRING(s) => visit_string_node(s, context),
        Node::UNRYOP(op, node) => visit_unryop_node(op, node, context),
        Node::BINOP(left, op, right) => visit_binop_node(left, op, right, context),
        Node::ACCESS(id) => visit_access_node(id, context),
        Node::ASSIGN(id, value) => visit_assign_node(id, value, context),
        Node::IF(cases, else_case) => visit_if_node(cases, else_case, context),
        Node::WHILE(cond, body, start, end) => visit_while_node(cond, body, context, start, end),
        Node::FOR(c1, c2, c3, body, start, end) => {
=======
        Node::Num(token) => visit_numb_node(token, context),
        Node::UnryOp(op, node) => visit_unryop_node(op, node, context),
        Node::BinOp(left, op, right) => visit_binop_node(left, op, right, context),
        Node::Access(id) => visit_access_node(id, context),
        Node::Assign(id, value) => visit_assign_node(id, value, context),
        Node::If(cases, else_case) => visit_if_node(cases, else_case, context),
        Node::While(cond, body, start, end) => visit_while_node(cond, body, context, start, end),
        Node::For(c1, c2, c3, body, start, end) => {
>>>>>>> a759240f
            visit_for_node(c1, c2, c3, body, context, start, end)
        }
        Node::FuncDef(name, args, body, start, end) => {
            visit_funcdef_node(name, args, body, start, end, context)
        }
        Node::Call(name, args) => visit_call_node(name, args, context),
    }
}

fn visit_numb_node(
    token: &mut Token,
    _context: &mut Rc<RefCell<Context>>,
) -> Result<ChType, Error> {
    match token.token_type {
        TokenType::Int(value) => Ok(ChType::Number(ChNumber {
            value: value.into_number_type(),
            start_pos: token.start_pos.clone(),
            end_pos: token.end_pos.clone(),
        })),
        TokenType::Float(value) => Ok(ChType::Number(ChNumber {
            value: value.into_number_type(),
            start_pos: token.start_pos.clone(),
            end_pos: token.end_pos.clone(),
        })),
        _ => panic!("called visit_numb_node on a number node that has a non number token"),
    }
}

fn visit_string_node(
    token: &mut Token,
    _context: &mut Rc<RefCell<Context>>,
) -> Result<ChType, Error> {
    match &token.token_type {
        TokenType::STRING(s) => Ok(ChType::STRING(ChString {
            string: s.to_string(),
            start_pos: token.start_pos.clone(),
            end_pos: token.end_pos.clone(),
        })),
        _ => panic!("called visit_string_node on a string node that has a non string token"),
    }
}

fn visit_access_node(
    token: &mut Token,
    context: &mut Rc<RefCell<Context>>,
) -> Result<ChType, Error> {
    let var = &token.token_type;
    match var {
        TokenType::Id(var_name) => {
            let mut entry = context.borrow().get(var_name);

            match &mut entry {
                Some(num) => {
                    num.set_position(token.start_pos.clone(), token.end_pos.clone());
                    num.set_context(context.clone());
                    Ok(num.clone())
                }
                None => Err(Error::new(
                    ErrType::Runtime,
                    &token.start_pos,
                    &token.end_pos,
                    format!("{:?} is not defined", var_name),
                    Some(context.clone()),
                )),
            }
        }
        _ => panic!("called visit_access_node on a non ID token"),
    }
}

fn visit_assign_node(
    id: &mut Token,
    value: &mut Node,
    context: &mut Rc<RefCell<Context>>,
) -> Result<ChType, Error> {
    let t = id.clone();
    let ch_type = visit_node(value, context)?;

    match t.token_type {
<<<<<<< HEAD
        TokenType::ID(var_name) => {
=======
        TokenType::Id(var_name) => {
>>>>>>> a759240f
            if !context.borrow_mut().set_mut(&var_name, ch_type.clone()) {
                return Err(Error::new(
                    ErrType::Runtime,
                    &ch_type.get_start(),
                    &ch_type.get_end(),
                    format!("cannot assign {} to const {:?}", ch_type, var_name),
                    Some(context.clone()),
                ));
            }
            Ok(ch_type)
        }
        _ => panic!("called visit_assign_node on {:?}", value),
    }
}

fn unryop_chvalue<T: IsChValue>(op_token: &Token, value: T) -> Result<ChType, Error> {
    match op_token.token_type {
        TokenType::Sub => value.negate(),
        TokenType::Keywrd(Keyword::Not) => value.not(),
        _ => panic!("called unryop_self on {:?}", op_token),
    }
}

fn visit_unryop_node(
    op: &mut Token,
    node: &mut Node,
    context: &mut Rc<RefCell<Context>>,
) -> Result<ChType, Error> {
    let mut ch_type = visit_node(node, context)?;
    ch_type.set_position(op.start_pos.clone(), ch_type.get_end());

    match ch_type {
<<<<<<< HEAD
        ChType::NUMBER(n) => unryop_chvalue(op, n),
        ChType::STRING(s) => unryop_chvalue(op, s),
        ChType::BOOL(n) => unryop_chvalue(op, n),
        ChType::FUNCTION(n) => unryop_chvalue(op, n),
        ChType::NONE(n) => unryop_chvalue(op, n),
=======
        ChType::Number(n) => unryop_chvalue(op, n),
        ChType::Bool(n) => unryop_chvalue(op, n),
        ChType::Function(n) => unryop_chvalue(op, n),
        ChType::None(n) => unryop_chvalue(op, n),
>>>>>>> a759240f
    }
}

fn binop_chvalue<T: IsChValue>(left: T, op_token: &Token, right: ChType) -> Result<ChType, Error> {
    match op_token.token_type {
        TokenType::Add => left.add(right),
        TokenType::Sub => left.sub(right),
        TokenType::Mul => left.mult(right),
        TokenType::Div => left.div(right),
        TokenType::Pow => left.pow(right),
        TokenType::Less => left.less(right),
        TokenType::Equal => left.equal(right),
        TokenType::NEqual => left.not_equal(right),
        TokenType::LessEq => left.less_equal(right),
        TokenType::Greater => left.greater(right),
        TokenType::GreaterEq => left.greater_equal(right),
        TokenType::Keywrd(Keyword::And) => left.and(right),
        TokenType::Keywrd(Keyword::Or) => left.or(right),
        _ => panic!("called binop_bool on {:?}", op_token.token_type),
    }
}

fn visit_binop_node(
    left: &mut Node,
    op: &mut Token,
    right: &mut Node,
    context: &mut Rc<RefCell<Context>>,
) -> Result<ChType, Error> {
    if matches!(op.token_type, TokenType::Incrmnt) || matches!(op.token_type, TokenType::Decrmnt) {
        return in_de_crement(left, op, right, context);
    }
    let mut left = visit_node(left, context)?;
    let right = visit_node(right, context)?;

    left.set_position(left.get_start(), right.get_end());

    match match left {
<<<<<<< HEAD
        ChType::NUMBER(n) => binop_chvalue(n, op, right),
        ChType::STRING(s) => binop_chvalue(s, op, right),
        ChType::NONE(n) => binop_chvalue(n, op, right),
        ChType::FUNCTION(n) => binop_chvalue(n, op, right),
        ChType::BOOL(n) => binop_chvalue(n, op, right),
=======
        ChType::Number(n) => binop_chvalue(n, op, right),
        ChType::None(n) => binop_chvalue(n, op, right),
        ChType::Function(n) => binop_chvalue(n, op, right),
        ChType::Bool(n) => binop_chvalue(n, op, right),
>>>>>>> a759240f
    } {
        Ok(res) => Ok(res),
        Err(mut e) => {
            e.set_context(context.clone());
            Err(e)
        }
    }
}

fn in_de_crement(
    left_node: &mut Node,
    op: &mut Token,
    right_node: &mut Node,
    context: &mut Rc<RefCell<Context>>,
) -> Result<ChType, Error> {
    let mut left = visit_node(left_node, context)?;
    let right = visit_node(right_node, context)?;
    let start = left.get_start();
    let end = left.get_end();

    match left_node {
        Node::Access(var_name) => {
            left.set_position(left.get_start(), right.get_end());

<<<<<<< HEAD
            match op.token_type {
                TokenType::INCRMNT => {
                    let res = match left {
                        ChType::NUMBER(n) => n.add_equal(right),
                        ChType::STRING(s) => s.add_equal(right),
                        ChType::NONE(n) => n.add_equal(right),
                        ChType::FUNCTION(func) => func.add_equal(right),
                        ChType::BOOL(b) => b.add_equal(right),
                    }?;

                    let name = match &var_name.token_type {
                        TokenType::ID(n) => n,
                        _ => panic!("could not resolve name"),
                    };

                    context.borrow_mut().set_mut(name, res.clone());
                    Ok(res)
                }
                TokenType::DECRMNT => {
                    let res = match left {
                        ChType::NUMBER(n) => n.sub_equal(right),
                        ChType::STRING(s) => s.sub_equal(right),
                        ChType::NONE(n) => n.sub_equal(right),
                        ChType::FUNCTION(func) => func.sub_equal(right),
                        ChType::BOOL(b) => b.sub_equal(right),
                    }?;

                    let name = match &var_name.token_type {
                        TokenType::ID(n) => n,
                        _ => panic!("could not resolve name"),
                    };

                    context.borrow_mut().set_mut(name, res.clone());
                    Ok(res)
                }
                _ => panic!("called in/decrement on {:?}", op),
=======
            match (left, right) {
                (ChType::Number(n1), ChType::Number(n2)) => match op.token_type {
                    TokenType::Incrmnt => {
                        let n = n1.increment(ChType::Number(n2))?;
                        if let ChType::Number(n) = n {
                            let mut node = Node::Num(n.into_token());
                            visit_assign_node(&mut var_name.clone(), &mut node, context)
                        } else {
                            panic!("increment didn't return a Number");
                        }
                    }
                    TokenType::Decrmnt => {
                        let n = n1.decrement(ChType::Number(n2))?;
                        if let ChType::Number(n) = n {
                            let mut node = Node::Num(n.into_token());
                            visit_assign_node(&mut var_name.clone(), &mut node, context)
                        } else {
                            panic!("increment didn't return a Number");
                        }
                    }
                    _ => panic!("called in/decrement on invalid token, found {:?}", op),
                },
                _ => Err(Error::new(
                    ErrType::Runtime,
                    &start,
                    &end,
                    String::from("operation not defined"),
                    Some(context.clone()),
                )),
>>>>>>> a759240f
            }
        }
        _ => Err(Error::new(
            ErrType::Runtime,
            &start,
            &end,
            format!("expected LVALUE, found {:?}", left_node),
            Some(context.clone()),
        )),
    }
}

fn visit_if_node(
    cases: &mut Vec<(Node, Node)>,
    else_case: &mut Option<Box<Node>>,
    context: &mut Rc<RefCell<Context>>,
) -> Result<ChType, Error> {
    let mut start = Position::default();
    let mut end = Position::default();
    let mut first_cond = true;

    for (condition, expr) in cases {
        let cond = visit_node(condition, context)?;

        if first_cond {
            start = cond.get_start();
            end = cond.get_end();
            first_cond = false;
        }

        if cond.is_true() {
            return visit_node(expr, context);
        }
    }

    match else_case {
        Some(node) => visit_node(node, context),
        _ => Ok(ChType::None(ChNone {
            start_pos: start,
            end_pos: end,
        })),
    }
}

fn visit_for_node(
    c1: &mut Option<Box<Node>>,
    c2: &mut Box<Node>,
    c3: &mut Option<Box<Node>>,
    body: &mut Node,
    context: &mut Rc<RefCell<Context>>,
    start: &mut Position,
    end: &mut Position,
) -> Result<ChType, Error> {
    let mut n_context = Context::from_parent(String::from("<for>"), context.clone(), start.clone());

    if let Some(c) = c1 {
        visit_node(c, &mut n_context)?;
    }

    while visit_node(c2, &mut n_context)?.is_true() {
        visit_node(body, &mut n_context)?;
        if let Some(c) = c3 {
            visit_node(c, &mut n_context)?;
        }
    }

    Ok(ChType::None(ChNone {
        start_pos: start.clone(),
        end_pos: end.clone(),
    }))
}

fn visit_while_node(
    condition: &mut Node,
    body: &mut Node,
    context: &mut Rc<RefCell<Context>>,
    start: &mut Position,
    end: &mut Position,
) -> Result<ChType, Error> {
    let mut n_context =
        Context::from_parent(String::from("<while>"), context.clone(), start.clone());

    while visit_node(condition, context)?.is_true() {
        visit_node(body, &mut n_context)?;
    }

    Ok(ChType::None(ChNone {
        start_pos: start.clone(),
        end_pos: end.clone(),
    }))
}

fn visit_funcdef_node(
    func_name: &mut Option<Token>,
    args: &mut Vec<Token>,
    body: &mut Node,
    start: &mut Position,
    end: &mut Position,
    context: &mut Rc<RefCell<Context>>,
) -> Result<ChType, Error> {
    let name = match func_name {
        Some(tok) => match &tok.token_type {
            TokenType::Id(s) => s,
            _ => {
                return Err(Error::new(
                    ErrType::InvalidSyntax,
                    start,
                    end,
                    format!("expected ID found '{:?}'", tok),
                    Some(context.clone()),
                ))
            }
        },
        _ => "lambda",
    }
    .to_string();

    let func = ChType::Function(ChFunction {
        func_type: FuncType::ChronFunc(ChronosFunc {
            name: name.clone(),
            args_name: args.clone(),
            body: body.clone(),
            start_pos: start.clone(),
            end_pos: end.clone(),
            context: context.clone(),
        }),
    });

<<<<<<< HEAD
    if let Some(_) = func_name {
=======
    if func_name.is_some() {
>>>>>>> a759240f
        context.borrow_mut().set_mut(&name, func.clone());
    }

    Ok(func)
}

fn visit_call_node(
    func_name: &mut Node,
    args: &mut Vec<Node>,
    context: &mut Rc<RefCell<Context>>,
) -> Result<ChType, Error> {
    let name = match func_name {
        Node::Access(tok) => {
            if let TokenType::Id(s) = &tok.token_type {
                Some(s.to_string())
            } else {
                None
            }
        }
        _ => None,
    };

    let c = visit_node(func_name, context)?;

    let mut call = match c {
        ChType::Function(func) => func,
        _ => {
            return Err(Error::new(
                ErrType::Runtime,
                &c.get_start(),
                &c.get_end(),
                format!("expected FUNCTION found {}", c),
                Some(context.clone()),
            ))
        }
    };

    let mut arg_values: Vec<ChType> = Vec::new();

    for arg in args {
        arg_values.push(visit_node(arg, context)?);
    }

    call.set_context(context.clone());
    call.execute(arg_values, name)
}

fn ch_print(args: Vec<ChType>, _name: Option<String>) -> Result<ChType, Error> {
    let ret = ChType::None(ChNone {
        start_pos: Position::default(),
        end_pos: Position::default(),
    });
    if args.is_empty() {
        return Ok(ret);
    }

    let mut it = args.iter();
    let first = it.next();
    print!("{}", first.unwrap());

    for arg in it {
        print!(", {}", arg);
    }
    println!();

    Ok(ret)
}

fn ch_len(args: Vec<ChType>, _name: Option<String>) -> Result<ChType, Error> {
    let mut start = Position::empty();
    let mut end = Position::empty();

    if args.len() != 1 {
        return Err(Error::new(
            ErrType::RuntimeError,
            &start,
            &end,
            format!("Expected 1 argument found: {}", args.len()),
            None,
        ));
    }

    let arg = args.first().unwrap();
    start = arg.get_start();
    end = arg.get_end();

    match arg {
        ChType::STRING(s) => Ok(ChType::NUMBER(ChNumber {
            value: (s.string.len() as i32).as_number_type(),
            start_pos: start,
            end_pos: end,
        })),
        _ => Err(Error::new(
            ErrType::RuntimeError,
            &start,
            &end,
            format!("{} has no len", arg),
            None,
        )),
    }
}

pub struct Compiler {
    pub global_context: Rc<RefCell<Context>>,
}

impl Compiler {
    pub fn new() -> Self {
        let mut table = SymbolTable::default();
        table.set(&String::from("false"), ChType::Bool(ChBool::from(false)));
        table.set(&String::from("true"), ChType::Bool(ChBool::from(true)));
        table.set(
            &String::from("none"),
            ChType::None(ChNone {
                start_pos: Position::default(),
                end_pos: Position::default(),
            }),
        );

        table.set(
            &String::from("print"),
            ChType::Function(ChFunction {
                func_type: FuncType::RustFunc(RustFunc {
                    name: "print".to_string(),
                    function: ch_print,
                }),
            }),
        );

        table.set(
            &String::from("len"),
            ChType::FUNCTION(ChFunction {
                func_type: FuncType::RUSTFUNC(RustFunc {
                    name: "len".to_string(),
                    function: ch_len,
                }),
            }),
        );

        Compiler {
            global_context: Rc::new(RefCell::new(Context {
                display_name: "<module>".to_string(),
                parent: None,
                position: None,
                symbol_table: table,
            })),
        }
    }

    pub fn interpret(&mut self, file_name: String, text: String) -> Result<ChType, Error> {
        let mut lexer = Lexer::new(file_name, text);
        let tokens = lexer.parse_tokens()?;
        let mut parser = Parser::new(tokens);
        let mut ast = parser.parse()?;

        visit_node(&mut ast, &mut self.global_context)
    }
}<|MERGE_RESOLUTION|>--- conflicted
+++ resolved
@@ -93,37 +93,8 @@
 
 #[derive(Debug, Clone)]
 pub enum TokenType {
-<<<<<<< HEAD
-    INT(ChInt),
-    FLOAT(ChFloat),
-    STRING(String),
-    ADD,
-    INCRMNT,
-    SUB,
-    DECRMNT,
-    MUL,
-    DIV,
-    POW,
-    LROUND,
-    RROUND,
-    LCURLY,
-    RCURLY,
-    SEMICLN,
-    COMMA,
-    EOF,
-
-    ID(String),
-    KEYWRD(Keyword),
-    ASSIGN,
-
-    EQUAL,
-    NEQUAL,
-    LESS,
-    LESSEQ,
-    GREATER,
-    GREATEREQ,
-=======
     Int(ChInt),
+    String(String),
     Float(ChFloat),
     Add,
     Incrmnt,
@@ -150,7 +121,6 @@
     LessEq,
     Greater,
     GreaterEq,
->>>>>>> a759240f
 }
 
 #[derive(Clone)]
@@ -345,7 +315,7 @@
         let end = self.position.clone();
 
         Ok(Token {
-            token_type: TokenType::STRING(s),
+            token_type: TokenType::String(s),
             start_pos: start,
             end_pos: end,
         })
@@ -539,18 +509,8 @@
 
 #[derive(Debug, Clone)]
 pub enum Node {
-<<<<<<< HEAD
-    NUM(Token),
-    STRING(Token),
-    BINOP(Box<Node>, Token, Box<Node>),
-    UNRYOP(Token, Box<Node>),
-    ASSIGN(Token, Box<Node>),
-    ACCESS(Token),
-    IF(Vec<(Node, Node)>, Option<Box<Node>>),
-    WHILE(Box<Node>, Box<Node>, Position, Position),
-    FOR(
-=======
     Num(Token),
+    String(Token),
     BinOp(Box<Node>, Token, Box<Node>),
     UnryOp(Token, Box<Node>),
     Assign(Token, Box<Node>),
@@ -558,7 +518,6 @@
     If(Vec<(Node, Node)>, Option<Box<Node>>),
     While(Box<Node>, Box<Node>, Position, Position),
     For(
->>>>>>> a759240f
         Option<Box<Node>>,
         Box<Node>,
         Option<Box<Node>>,
@@ -620,15 +579,11 @@
                 self.advance();
                 Ok(Node::Num(t))
             }
-<<<<<<< HEAD
-            TokenType::STRING(_) => {
+            TokenType::String(_) => {
                 self.advance();
-                Ok(Node::STRING(t))
-            }
-            TokenType::ID(_) => {
-=======
+                Ok(Node::String(t))
+            }
             TokenType::Id(_) => {
->>>>>>> a759240f
                 self.advance();
                 Ok(Node::Access(t))
             }
@@ -1232,11 +1187,7 @@
         Self: IsChValue + Sized,
     {
         Err(Error::new(
-<<<<<<< HEAD
             ErrType::UndefinedOperator,
-=======
-            ErrType::Runtime,
->>>>>>> a759240f
             &self.get_start(),
             &self.get_end(),
             format!("operation 'add' not defined for type: {}", self.get_desc()),
@@ -1247,72 +1198,20 @@
     where
         Self: IsChValue + Sized,
     {
-<<<<<<< HEAD
         self.add(other)
-        //Err(Error::new(
-        //    ErrType::UndefinedOperator,
-        //    &self.get_start(),
-        //    &self.get_end(),
-        //    format!(
-        //        "operation 'increment' not defined for type: {}",
-        //        self.get_desc()
-        //    ),
-        //    None,
-        //))
     }
     fn sub_equal(self, other: ChType) -> Result<ChType, Error>
     where
         Self: IsChValue + Sized,
     {
         self.sub(other)
-        //Err(Error::new(
-        //    ErrType::UndefinedOperator,
-        //    &self.get_start(),
-        //    &self.get_end(),
-        //    format!(
-        //        "operation 'decrement' not defined for type: {}",
-        //        self.get_desc()
-        //    ),
-        //    None,
-        //))
-=======
-        Err(Error::new(
-            ErrType::Runtime,
-            &self.get_start(),
-            &self.get_end(),
-            format!(
-                "operation 'increment' not defined for type: {}",
-                self.get_desc()
-            ),
-            None,
-        ))
-    }
-    fn decrement(self, _other: ChType) -> Result<ChType, Error>
-    where
-        Self: IsChValue + Sized,
-    {
-        Err(Error::new(
-            ErrType::Runtime,
-            &self.get_start(),
-            &self.get_end(),
-            format!(
-                "operation 'decrement' not defined for type: {}",
-                self.get_desc()
-            ),
-            None,
-        ))
->>>>>>> a759240f
     }
     fn sub(self, _other: ChType) -> Result<ChType, Error>
     where
         Self: IsChValue + Sized,
     {
         Err(Error::new(
-<<<<<<< HEAD
             ErrType::UndefinedOperator,
-=======
-            ErrType::Runtime,
->>>>>>> a759240f
             &self.get_start(),
             &self.get_end(),
             format!("operation 'sub' not defined for type: {}", self.get_desc()),
@@ -1324,11 +1223,7 @@
         Self: IsChValue + Sized,
     {
         Err(Error::new(
-<<<<<<< HEAD
             ErrType::UndefinedOperator,
-=======
-            ErrType::Runtime,
->>>>>>> a759240f
             &self.get_start(),
             &self.get_end(),
             format!("operation 'mult' not defined for type: {}", self.get_desc()),
@@ -1340,11 +1235,7 @@
         Self: IsChValue + Sized,
     {
         Err(Error::new(
-<<<<<<< HEAD
             ErrType::UndefinedOperator,
-=======
-            ErrType::Runtime,
->>>>>>> a759240f
             &self.get_start(),
             &self.get_end(),
             format!("operation 'div' not defined for type: {}", self.get_desc()),
@@ -1356,11 +1247,7 @@
         Self: IsChValue + Sized,
     {
         Err(Error::new(
-<<<<<<< HEAD
             ErrType::UndefinedOperator,
-=======
-            ErrType::Runtime,
->>>>>>> a759240f
             &self.get_start(),
             &self.get_end(),
             format!("operation 'pow' not defined for type: {}", self.get_desc()),
@@ -1372,11 +1259,7 @@
         Self: IsChValue + Sized,
     {
         Err(Error::new(
-<<<<<<< HEAD
             ErrType::UndefinedOperator,
-=======
-            ErrType::Runtime,
->>>>>>> a759240f
             &self.get_start(),
             &self.get_end(),
             format!(
@@ -1391,11 +1274,7 @@
         Self: IsChValue + Sized,
     {
         Err(Error::new(
-<<<<<<< HEAD
             ErrType::UndefinedOperator,
-=======
-            ErrType::Runtime,
->>>>>>> a759240f
             &self.get_start(),
             &self.get_end(),
             format!(
@@ -1410,11 +1289,7 @@
         Self: IsChValue + Sized,
     {
         Err(Error::new(
-<<<<<<< HEAD
             ErrType::UndefinedOperator,
-=======
-            ErrType::Runtime,
->>>>>>> a759240f
             &self.get_start(),
             &self.get_end(),
             format!("operation 'less' not defined for type: {}", self.get_desc()),
@@ -1426,11 +1301,7 @@
         Self: IsChValue + Sized,
     {
         Err(Error::new(
-<<<<<<< HEAD
             ErrType::UndefinedOperator,
-=======
-            ErrType::Runtime,
->>>>>>> a759240f
             &self.get_start(),
             &self.get_end(),
             format!(
@@ -1445,11 +1316,7 @@
         Self: IsChValue + Sized,
     {
         Err(Error::new(
-<<<<<<< HEAD
             ErrType::UndefinedOperator,
-=======
-            ErrType::Runtime,
->>>>>>> a759240f
             &self.get_start(),
             &self.get_end(),
             format!(
@@ -1464,11 +1331,7 @@
         Self: IsChValue + Sized,
     {
         Err(Error::new(
-<<<<<<< HEAD
             ErrType::UndefinedOperator,
-=======
-            ErrType::Runtime,
->>>>>>> a759240f
             &self.get_start(),
             &self.get_end(),
             format!(
@@ -1483,11 +1346,7 @@
         Self: IsChValue + Sized,
     {
         Err(Error::new(
-<<<<<<< HEAD
             ErrType::UndefinedOperator,
-=======
-            ErrType::Runtime,
->>>>>>> a759240f
             &self.get_start(),
             &self.get_end(),
             format!("operation 'and' not defined for type: {}", self.get_desc()),
@@ -1499,11 +1358,7 @@
         Self: IsChValue + Sized,
     {
         Err(Error::new(
-<<<<<<< HEAD
             ErrType::UndefinedOperator,
-=======
-            ErrType::Runtime,
->>>>>>> a759240f
             &self.get_start(),
             &self.get_end(),
             format!("operation 'or' not defined for type: {}", self.get_desc()),
@@ -1515,11 +1370,7 @@
         Self: IsChValue + Sized,
     {
         Err(Error::new(
-<<<<<<< HEAD
             ErrType::UndefinedOperator,
-=======
-            ErrType::Runtime,
->>>>>>> a759240f
             &self.get_start(),
             &self.get_end(),
             format!("operation 'not' not defined for type: {}", self.get_desc()),
@@ -1539,11 +1390,7 @@
         Self: IsChValue + Sized,
     {
         Err(Error::new(
-<<<<<<< HEAD
             ErrType::UndefinedOperator,
-=======
-            ErrType::Runtime,
->>>>>>> a759240f
             &self.get_start(),
             &self.get_end(),
             format!(
@@ -1643,11 +1490,7 @@
                 }
             };
             value.set_context(self.context.clone());
-<<<<<<< HEAD
             n_context.borrow_mut().set_mut(&name, value.clone());
-=======
-            n_context.borrow_mut().set_mut(name, value.clone());
->>>>>>> a759240f
         }
 
         visit_node(&mut self.body, &mut n_context)
@@ -1911,6 +1754,7 @@
     {
         panic!("value can't be converted");
     }
+
     fn convert(self) -> Result<NumberType, Error>
     where
         Self: Sized + HasPosition,
@@ -1945,37 +1789,22 @@
 impl AsNumberType for ChType {
     fn into_number_type(self) -> NumberType {
         match self {
-<<<<<<< HEAD
-            ChType::NUMBER(n) => n.as_number_type(),
-            ChType::STRING(s) => s.as_number_type(),
-            ChType::BOOL(b) => b.as_number_type(),
-            ChType::FUNCTION(f) => f.as_number_type(),
-            ChType::NONE(_) => 0.as_number_type(),
-=======
             ChType::Number(n) => n.into_number_type(),
+            ChType::String(s) => s.into_number_type(),
             ChType::Bool(b) => b.into_number_type(),
             ChType::Function(f) => f.into_number_type(),
             ChType::None(_) => 0.into_number_type(),
->>>>>>> a759240f
         }
     }
 
     fn convert(self) -> Result<NumberType, Error> {
         match self {
-<<<<<<< HEAD
-            ChType::NUMBER(n) => Ok(n.as_number_type()),
-            ChType::STRING(s) => Ok(s.as_number_type()),
-            ChType::BOOL(b) => Ok(b.as_number_type()),
-            ChType::FUNCTION(f) => Ok(f.as_number_type()),
-            ChType::NONE(_) => Err(Error::new(
-                ErrType::RuntimeError,
-=======
-            ChType::Number(n) => Ok(n.into_number_type()),
-            ChType::Bool(b) => Ok(b.into_number_type()),
-            ChType::Function(f) => Ok(f.into_number_type()),
+            ChType::Number(n) => n.convert(),
+            ChType::String(s) => s.convert(),
+            ChType::Bool(b) => b.convert(),
+            ChType::Function(f) => f.convert(),
             ChType::None(_) => Err(Error::new(
                 ErrType::Runtime,
->>>>>>> a759240f
                 &self.get_start(),
                 &self.get_end(),
                 format!("Could not convert '{}' to Number", self),
@@ -1986,16 +1815,10 @@
 
     fn get_value_type(&self) -> NumberType {
         match self {
-<<<<<<< HEAD
-            ChType::NUMBER(n) => n.get_value_type(),
-            ChType::STRING(s) => s.get_value_type(),
-            ChType::BOOL(b) => b.get_value_type(),
-            ChType::FUNCTION(_) | ChType::NONE(_) => {
-=======
             ChType::Number(n) => n.get_value_type(),
             ChType::Bool(b) => b.get_value_type(),
+            ChType::String(b) => b.get_value_type(),
             ChType::Function(_) | ChType::None(_) => {
->>>>>>> a759240f
                 panic!("could not get value type of type {}", self)
             }
         }
@@ -2123,41 +1946,6 @@
             .into_type())
     }
 
-<<<<<<< HEAD
-=======
-    fn increment(self, other: ChType) -> Result<ChType, Error> {
-        Ok(self
-            .operate_on(
-                other.convert()?,
-                |mut v1: ChInt, v2: ChInt| {
-                    v1 += v2;
-                    v1
-                },
-                |mut v1: ChFloat, v2: ChFloat| {
-                    v1 += v2;
-                    v1
-                },
-            )
-            .into_type())
-    }
-
-    fn decrement(self, other: ChType) -> Result<ChType, Error> {
-        Ok(self
-            .operate_on(
-                other.convert()?,
-                |mut v1: ChInt, v2: ChInt| {
-                    v1 -= v2;
-                    v1
-                },
-                |mut v1: ChFloat, v2: ChFloat| {
-                    v1 -= v2;
-                    v1
-                },
-            )
-            .into_type())
-    }
-
->>>>>>> a759240f
     fn sub(self, other: ChType) -> Result<ChType, Error> {
         Ok(self
             .operate_on(
@@ -2420,11 +2208,11 @@
 
     fn add(mut self, other: ChType) -> Result<ChType, Error> {
         let other_string = match other {
-            ChType::NUMBER(n) => format!("{}", n),
-            ChType::STRING(s) => s.to_string(),
+            ChType::Number(n) => format!("{}", n),
+            ChType::String(s) => s.to_string(),
             _ => {
                 return Err(Error::new(
-                    ErrType::RuntimeError,
+                    ErrType::Runtime,
                     &self.start_pos,
                     &self.end_pos,
                     format!("can't add {:?} to String", other),
@@ -2434,7 +2222,7 @@
         };
 
         self.string += &other_string;
-        Ok(ChType::STRING(self))
+        Ok(ChType::String(self))
     }
 
     fn add_equal(self, other: ChType) -> Result<ChType, Error> {
@@ -2445,8 +2233,8 @@
 impl AsNumberType for ChString {}
 
 impl IsChValue for ChString {
-    fn as_type(self) -> ChType {
-        ChType::STRING(self)
+    fn into_type(self) -> ChType {
+        ChType::String(self)
     }
 
     fn get_desc(&self) -> String {
@@ -2456,18 +2244,11 @@
 
 #[derive(Debug, Clone)]
 pub enum ChType {
-<<<<<<< HEAD
-    NUMBER(ChNumber),
-    STRING(ChString),
-    FUNCTION(ChFunction),
-    BOOL(ChBool),
-    NONE(ChNone),
-=======
     Number(ChNumber),
+    String(ChString),
     Function(ChFunction),
     Bool(ChBool),
     None(ChNone),
->>>>>>> a759240f
 }
 
 impl HasContext for ChType {
@@ -2482,18 +2263,11 @@
 impl Display for ChType {
     fn fmt(&self, f: &mut fmt::Formatter<'_>) -> fmt::Result {
         match self {
-<<<<<<< HEAD
-            ChType::NUMBER(n) => write!(f, "{}", n),
-            ChType::STRING(s) => write!(f, "{}", s),
-            ChType::NONE(n) => write!(f, "{}", n),
-            ChType::BOOL(b) => write!(f, "{}", b),
-            ChType::FUNCTION(func) => write!(f, "{}", func),
-=======
             ChType::Number(n) => write!(f, "{}", n),
+            ChType::String(n) => write!(f, "{}", n),
             ChType::None(n) => write!(f, "{}", n),
             ChType::Bool(b) => write!(f, "{}", b),
             ChType::Function(func) => write!(f, "{}", func),
->>>>>>> a759240f
         }
     }
 }
@@ -2501,52 +2275,31 @@
 impl HasPosition for ChType {
     fn get_start(&self) -> Position {
         match self {
-<<<<<<< HEAD
-            ChType::NUMBER(num) => num.start_pos.clone(),
-            ChType::STRING(s) => s.start_pos.clone(),
-            ChType::BOOL(b) => b.start_pos.clone(),
-            ChType::NONE(none) => none.start_pos.clone(),
-            ChType::FUNCTION(f) => f.get_start().clone(),
-=======
             ChType::Number(num) => num.start_pos.clone(),
+            ChType::String(t) => t.start_pos.clone(),
             ChType::Bool(b) => b.start_pos.clone(),
             ChType::None(none) => none.start_pos.clone(),
             ChType::Function(f) => f.get_start(),
->>>>>>> a759240f
         }
     }
 
     fn get_end(&self) -> Position {
         match self {
-<<<<<<< HEAD
-            ChType::NUMBER(num) => num.end_pos.clone(),
-            ChType::STRING(s) => s.end_pos.clone(),
-            ChType::BOOL(b) => b.end_pos.clone(),
-            ChType::FUNCTION(f) => f.get_end().clone(),
-            ChType::NONE(none) => none.end_pos.clone(),
-=======
             ChType::Number(num) => num.end_pos.clone(),
+            ChType::String(t) => t.end_pos.clone(),
             ChType::Bool(b) => b.end_pos.clone(),
             ChType::Function(f) => f.get_end(),
             ChType::None(none) => none.end_pos.clone(),
->>>>>>> a759240f
         }
     }
 
     fn set_position(&mut self, start_pos: Position, end_pos: Position) {
         match self {
-<<<<<<< HEAD
-            ChType::NUMBER(num) => num.set_position(start_pos, end_pos),
-            ChType::STRING(s) => s.set_position(start_pos, end_pos),
-            ChType::BOOL(b) => b.set_position(start_pos, end_pos),
-            ChType::FUNCTION(f) => f.set_position(start_pos, end_pos),
-            ChType::NONE(none) => none.set_position(start_pos, end_pos),
-=======
             ChType::Number(num) => num.set_position(start_pos, end_pos),
             ChType::Bool(b) => b.set_position(start_pos, end_pos),
             ChType::Function(f) => f.set_position(start_pos, end_pos),
             ChType::None(none) => none.set_position(start_pos, end_pos),
->>>>>>> a759240f
+            ChType::String(t) => t.set_position(start_pos, end_pos),
         }
     }
 }
@@ -2554,18 +2307,11 @@
 impl ChType {
     pub fn is_true(&self) -> bool {
         match self {
-<<<<<<< HEAD
-            ChType::NUMBER(n) => n.is_true(),
-            ChType::STRING(s) => s.is_true(),
-            ChType::NONE(n) => n.is_true(),
-            ChType::BOOL(n) => n.is_true(),
-            ChType::FUNCTION(f) => f.is_true(),
-=======
             ChType::Number(n) => n.is_true(),
             ChType::None(n) => n.is_true(),
             ChType::Bool(n) => n.is_true(),
             ChType::Function(f) => f.is_true(),
->>>>>>> a759240f
+            ChType::String(f) => f.is_true(),
         }
     }
 }
@@ -2677,18 +2423,8 @@
 
 fn visit_node(node: &mut Node, context: &mut Rc<RefCell<Context>>) -> Result<ChType, Error> {
     match node {
-<<<<<<< HEAD
-        Node::NUM(token) => visit_numb_node(token, context),
-        Node::STRING(s) => visit_string_node(s, context),
-        Node::UNRYOP(op, node) => visit_unryop_node(op, node, context),
-        Node::BINOP(left, op, right) => visit_binop_node(left, op, right, context),
-        Node::ACCESS(id) => visit_access_node(id, context),
-        Node::ASSIGN(id, value) => visit_assign_node(id, value, context),
-        Node::IF(cases, else_case) => visit_if_node(cases, else_case, context),
-        Node::WHILE(cond, body, start, end) => visit_while_node(cond, body, context, start, end),
-        Node::FOR(c1, c2, c3, body, start, end) => {
-=======
         Node::Num(token) => visit_numb_node(token, context),
+        Node::String(token) => visit_string_node(token, context),
         Node::UnryOp(op, node) => visit_unryop_node(op, node, context),
         Node::BinOp(left, op, right) => visit_binop_node(left, op, right, context),
         Node::Access(id) => visit_access_node(id, context),
@@ -2696,7 +2432,6 @@
         Node::If(cases, else_case) => visit_if_node(cases, else_case, context),
         Node::While(cond, body, start, end) => visit_while_node(cond, body, context, start, end),
         Node::For(c1, c2, c3, body, start, end) => {
->>>>>>> a759240f
             visit_for_node(c1, c2, c3, body, context, start, end)
         }
         Node::FuncDef(name, args, body, start, end) => {
@@ -2730,7 +2465,7 @@
     _context: &mut Rc<RefCell<Context>>,
 ) -> Result<ChType, Error> {
     match &token.token_type {
-        TokenType::STRING(s) => Ok(ChType::STRING(ChString {
+        TokenType::String(s) => Ok(ChType::String(ChString {
             string: s.to_string(),
             start_pos: token.start_pos.clone(),
             end_pos: token.end_pos.clone(),
@@ -2776,11 +2511,7 @@
     let ch_type = visit_node(value, context)?;
 
     match t.token_type {
-<<<<<<< HEAD
-        TokenType::ID(var_name) => {
-=======
         TokenType::Id(var_name) => {
->>>>>>> a759240f
             if !context.borrow_mut().set_mut(&var_name, ch_type.clone()) {
                 return Err(Error::new(
                     ErrType::Runtime,
@@ -2813,18 +2544,11 @@
     ch_type.set_position(op.start_pos.clone(), ch_type.get_end());
 
     match ch_type {
-<<<<<<< HEAD
-        ChType::NUMBER(n) => unryop_chvalue(op, n),
-        ChType::STRING(s) => unryop_chvalue(op, s),
-        ChType::BOOL(n) => unryop_chvalue(op, n),
-        ChType::FUNCTION(n) => unryop_chvalue(op, n),
-        ChType::NONE(n) => unryop_chvalue(op, n),
-=======
         ChType::Number(n) => unryop_chvalue(op, n),
+        ChType::String(s) => unryop_chvalue(op, s),
         ChType::Bool(n) => unryop_chvalue(op, n),
         ChType::Function(n) => unryop_chvalue(op, n),
         ChType::None(n) => unryop_chvalue(op, n),
->>>>>>> a759240f
     }
 }
 
@@ -2862,18 +2586,11 @@
     left.set_position(left.get_start(), right.get_end());
 
     match match left {
-<<<<<<< HEAD
-        ChType::NUMBER(n) => binop_chvalue(n, op, right),
-        ChType::STRING(s) => binop_chvalue(s, op, right),
-        ChType::NONE(n) => binop_chvalue(n, op, right),
-        ChType::FUNCTION(n) => binop_chvalue(n, op, right),
-        ChType::BOOL(n) => binop_chvalue(n, op, right),
-=======
         ChType::Number(n) => binop_chvalue(n, op, right),
+        ChType::String(s) => binop_chvalue(s, op, right),
         ChType::None(n) => binop_chvalue(n, op, right),
         ChType::Function(n) => binop_chvalue(n, op, right),
         ChType::Bool(n) => binop_chvalue(n, op, right),
->>>>>>> a759240f
     } {
         Ok(res) => Ok(res),
         Err(mut e) => {
@@ -2898,36 +2615,35 @@
         Node::Access(var_name) => {
             left.set_position(left.get_start(), right.get_end());
 
-<<<<<<< HEAD
             match op.token_type {
-                TokenType::INCRMNT => {
+                TokenType::Incrmnt => {
                     let res = match left {
-                        ChType::NUMBER(n) => n.add_equal(right),
-                        ChType::STRING(s) => s.add_equal(right),
-                        ChType::NONE(n) => n.add_equal(right),
-                        ChType::FUNCTION(func) => func.add_equal(right),
-                        ChType::BOOL(b) => b.add_equal(right),
+                        ChType::Number(n) => n.add_equal(right),
+                        ChType::String(s) => s.add_equal(right),
+                        ChType::None(n) => n.add_equal(right),
+                        ChType::Function(func) => func.add_equal(right),
+                        ChType::Bool(b) => b.add_equal(right),
                     }?;
 
                     let name = match &var_name.token_type {
-                        TokenType::ID(n) => n,
+                        TokenType::Id(n) => n,
                         _ => panic!("could not resolve name"),
                     };
 
                     context.borrow_mut().set_mut(name, res.clone());
                     Ok(res)
                 }
-                TokenType::DECRMNT => {
+                TokenType::Decrmnt => {
                     let res = match left {
-                        ChType::NUMBER(n) => n.sub_equal(right),
-                        ChType::STRING(s) => s.sub_equal(right),
-                        ChType::NONE(n) => n.sub_equal(right),
-                        ChType::FUNCTION(func) => func.sub_equal(right),
-                        ChType::BOOL(b) => b.sub_equal(right),
+                        ChType::Number(n) => n.sub_equal(right),
+                        ChType::String(s) => s.sub_equal(right),
+                        ChType::None(n) => n.sub_equal(right),
+                        ChType::Function(func) => func.sub_equal(right),
+                        ChType::Bool(b) => b.sub_equal(right),
                     }?;
 
                     let name = match &var_name.token_type {
-                        TokenType::ID(n) => n,
+                        TokenType::Id(n) => n,
                         _ => panic!("could not resolve name"),
                     };
 
@@ -2935,37 +2651,6 @@
                     Ok(res)
                 }
                 _ => panic!("called in/decrement on {:?}", op),
-=======
-            match (left, right) {
-                (ChType::Number(n1), ChType::Number(n2)) => match op.token_type {
-                    TokenType::Incrmnt => {
-                        let n = n1.increment(ChType::Number(n2))?;
-                        if let ChType::Number(n) = n {
-                            let mut node = Node::Num(n.into_token());
-                            visit_assign_node(&mut var_name.clone(), &mut node, context)
-                        } else {
-                            panic!("increment didn't return a Number");
-                        }
-                    }
-                    TokenType::Decrmnt => {
-                        let n = n1.decrement(ChType::Number(n2))?;
-                        if let ChType::Number(n) = n {
-                            let mut node = Node::Num(n.into_token());
-                            visit_assign_node(&mut var_name.clone(), &mut node, context)
-                        } else {
-                            panic!("increment didn't return a Number");
-                        }
-                    }
-                    _ => panic!("called in/decrement on invalid token, found {:?}", op),
-                },
-                _ => Err(Error::new(
-                    ErrType::Runtime,
-                    &start,
-                    &end,
-                    String::from("operation not defined"),
-                    Some(context.clone()),
-                )),
->>>>>>> a759240f
             }
         }
         _ => Err(Error::new(
@@ -3094,11 +2779,7 @@
         }),
     });
 
-<<<<<<< HEAD
-    if let Some(_) = func_name {
-=======
     if func_name.is_some() {
->>>>>>> a759240f
         context.borrow_mut().set_mut(&name, func.clone());
     }
 
@@ -3168,12 +2849,12 @@
 }
 
 fn ch_len(args: Vec<ChType>, _name: Option<String>) -> Result<ChType, Error> {
-    let mut start = Position::empty();
-    let mut end = Position::empty();
+    let mut start = Position::default();
+    let mut end = Position::default();
 
     if args.len() != 1 {
         return Err(Error::new(
-            ErrType::RuntimeError,
+            ErrType::Runtime,
             &start,
             &end,
             format!("Expected 1 argument found: {}", args.len()),
@@ -3186,13 +2867,13 @@
     end = arg.get_end();
 
     match arg {
-        ChType::STRING(s) => Ok(ChType::NUMBER(ChNumber {
-            value: (s.string.len() as i32).as_number_type(),
+        ChType::String(s) => Ok(ChType::Number(ChNumber {
+            value: (s.string.len() as i32).get_value_type(),
             start_pos: start,
             end_pos: end,
         })),
         _ => Err(Error::new(
-            ErrType::RuntimeError,
+            ErrType::Runtime,
             &start,
             &end,
             format!("{} has no len", arg),
@@ -3230,8 +2911,8 @@
 
         table.set(
             &String::from("len"),
-            ChType::FUNCTION(ChFunction {
-                func_type: FuncType::RUSTFUNC(RustFunc {
+            ChType::Function(ChFunction {
+                func_type: FuncType::RustFunc(RustFunc {
                     name: "len".to_string(),
                     function: ch_len,
                 }),
